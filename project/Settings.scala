/*
 * Licensed to the Apache Software Foundation (ASF) under one or more
 * contributor license agreements.  See the NOTICE file distributed with
 * this work for additional information regarding copyright ownership.
 * The ASF licenses this file to You under the Apache License, Version 2.0
 * (the "License"); you may not use this file except in compliance with
 * the License.  You may obtain a copy of the License at
 *    http://www.apache.org/licenses/LICENSE-2.0
 *
 * Unless required by applicable law or agreed to in writing, software
 * distributed under the License is distributed on an "AS IS" BASIS,
 * WITHOUT WARRANTIES OR CONDITIONS OF ANY KIND, either express or implied.
 * See the License for the specific language governing permissions and
 * limitations under the License.
 */

import java.io.File
import java.nio.file.{Paths, Files}

import scala.language.postfixOps

import com.scalapenos.sbt.prompt.SbtPrompt.autoImport._
import com.typesafe.sbt.SbtScalariform
import com.typesafe.sbt.SbtScalariform._
import com.typesafe.tools.mima.plugin.MimaKeys._
import com.typesafe.tools.mima.plugin.MimaPlugin._
import net.virtualvoid.sbt.graph.Plugin.graphSettings
import sbt.Keys._
import sbt.Tests._
import sbt._
import sbtassembly.AssemblyKeys._
import sbtassembly.AssemblyPlugin._
import sbtassembly._
import sbtrelease.ReleasePlugin._
import sbtsparkpackage.SparkPackagePlugin.autoImport._
import java.lang.management.ManagementFactory;
import com.sun.management.OperatingSystemMXBean;

object Settings extends Build {

  import BuildUtil._

  val versionStatus = settingKey[Unit]("The Scala version used in cross-build reapply for '+ package', '+ publish'.")

<<<<<<< HEAD
  val cassandraServerClasspath = taskKey[String]("Cassandra server classpath")

  val mavenLocalResolver = BuildUtil.mavenLocalResolver

  // Travis has limited quota, so we cannot use many C* instances simultaneously
  val isTravis = sys.props.getOrElse("travis", "false").toBoolean

  val osmxBean = ManagementFactory.getOperatingSystemMXBean.asInstanceOf[OperatingSystemMXBean]
  val sysMemoryInMB = osmxBean.getTotalPhysicalMemorySize >> 20
  val singleRunRequiredMem = 3 * 1024 + 512
  val parallelTasks = if (isTravis) 1 else Math.max(1, ((sysMemoryInMB - 1550) / singleRunRequiredMem).toInt)

  // Due to lack of entrophy on virtual machines we want to use /dev/urandom instead of /dev/random
  val useURandom = Files.exists(Paths.get("/dev/urandom"))
  val uRandomParams = if (useURandom) Seq("-Djava.security.egd=file:/dev/./urandom") else Seq.empty

  lazy val mainDir = {
    val dir = new File(".")
    IO.delete(new File(dir, "target/ports"))
    dir
  }

  val cassandraTestVersion = sys.props.get("test.cassandra.version").getOrElse(Versions.Cassandra)

  lazy val TEST_JAVA_OPTS = Seq(
    "-XX:MaxPermSize=256M",
    "-Xms256m",
    "-Xmx512m",
    "-Dsun.io.serialization.extendedDebugInfo=true",
    s"-DbaseDir=${mainDir.getAbsolutePath}") ++ uRandomParams

  var TEST_ENV: Option[Map[String, String]] = None

  def currentCommitSha = ("git rev-parse --short HEAD" !!).split('\n').head.trim

  def versionSuffix = {
    sys.props.get("publish.version.type").map(_.toLowerCase) match {
      case Some("release") => ""
      case Some("commit-release") => s"-$currentCommitSha"
      case _ => "-SNAPSHOT"
    }
  }

  lazy val buildSettings = Seq(
    organization         := "com.datastax.spark",
    version in ThisBuild := s"1.5.0-RC1$versionSuffix",
=======
  def currentVersion = ("git describe --tags --match v*" !!).trim.substring(1)

  lazy val buildSettings = Seq(
    organization         := "com.datastax.spark",
    version in ThisBuild := currentVersion,
>>>>>>> 70bfbf37
    scalaVersion         := Versions.scalaVersion,
    crossScalaVersions   := Versions.crossScala,
    crossVersion         := CrossVersion.binary,
    versionStatus        := Versions.status(scalaVersion.value, scalaBinaryVersion.value)
  )

  lazy val sparkPackageSettings = Seq(
    spName := "datastax/spark-cassandra-connector",
    sparkVersion := Versions.Spark,
    spAppendScalaVersion := true,
    spIncludeMaven := true,
    spIgnoreProvided := true,
    credentials += Credentials(Path.userHome / ".ivy2" / ".credentials")
  )

  override lazy val settings = super.settings ++ buildSettings ++ Seq(
    normalizedName := "spark-cassandra-connector",
    name := "DataStax Apache Cassandra connector for Apache Spark",
    organization := "com.datastax.spark",
    description  := """
                  |A library that exposes Cassandra tables as Spark RDDs, writes Spark RDDs to
                  |Cassandra tables, and executes CQL queries in Spark applications.""".stringPrefix,
    homepage := Some(url("https://github.com/datastax/spark-cassandra-connector")),
    licenses := Seq(("Apache License 2.0", url("http://www.apache.org/licenses/LICENSE-2.0"))),
    promptTheme := ScalapenosTheme
  )

  val parentSettings = noPublish ++ Seq(
    managedSourceDirectories := Nil,
    (unmanagedSourceDirectories in Compile) := Nil,
    (unmanagedSourceDirectories in Test) := Nil
  )

  lazy val noPublish = Seq(
    publish := {},
    publishLocal := {},
    publishArtifact := false
  )

  val encoding = Seq("-encoding", "UTF-8")

  val installSparkTask = taskKey[Unit]("Optionally install Spark from Git to local Maven repository")

  lazy val projectSettings = graphSettings ++ Seq(

    concurrentRestrictions in Global += Tags.limit(Tags.Test, parallelTasks),

    aggregate in update := false,

    incOptions := incOptions.value.withNameHashing(true),

    ivyScala := ivyScala.value map { _.copy(overrideScalaVersion = true) },

    // when sbt-release enabled: enableCrossBuild = true,

    /* Can not use -Xfatal-warnings until this known issue fixed:
      org.apache.cassandra.io.util.DataOutputPlus not found - continuing with a stub. */
    scalacOptions ++= encoding ++ Seq(
      s"-target:jvm-${Versions.JDK}",
      "-deprecation",
      "-feature",
      "-language:_",
      "-unchecked",
      "-Xlint"),

    scalacOptions in ThisBuild ++= Seq("-deprecation", "-feature"), // 2.11

    javacOptions ++= encoding ++ Seq(
      "-source", Versions.JDK,
      "-target", Versions.JDK,
      "-Xlint:unchecked",
      "-Xlint:deprecation"
    ),

    scalacOptions in (Compile, doc) ++= Seq(
      "-implicits",
      "-doc-root-content",
      "rootdoc.txt"
    ),

    javacOptions in (Compile, doc) := encoding ++ Seq(
      "-source", Versions.JDK
    ),

    evictionWarningOptions in update := EvictionWarningOptions.default
      .withWarnTransitiveEvictions(false)
      .withWarnDirectEvictions(false)
      .withWarnScalaVersionEviction(false),

    cleanKeepFiles ++= Seq("resolution-cache", "streams", "spark-archives").map(target.value / _),
    updateOptions := updateOptions.value.withCachedResolution(cachedResoluton = true),

    ivyLoggingLevel in ThisBuild := UpdateLogging.Quiet,
    parallelExecution in ThisBuild := true,
    parallelExecution in Global := true,
    apiMappings ++= DocumentationMapping.mapJarToDocURL(
      (managedClasspath in (Compile, doc)).value,
      Dependencies.documentationMappings),
    installSparkTask := {
      val dir = new File(".").toPath
      SparkInstaller(scalaBinaryVersion.value, dir)
    },
    resolvers += mavenLocalResolver,
    update <<= (installSparkTask, update) map {(_, out) => out}
  )

  lazy val mimaSettings = mimaDefaultSettings ++ Seq(
    previousArtifact := None, //Some("a" % "b_2.10.4" % "1.2"),
    binaryIssueFilters ++= Seq.empty
  )

  lazy val defaultSettings = projectSettings ++ mimaSettings ++ releaseSettings ++ testSettings

  lazy val rootSettings = Seq(
    cleanKeepFiles ++= Seq("resolution-cache", "streams", "spark-archives").map(target.value / _)
  )

  lazy val demoSettings = projectSettings ++ noPublish ++ Seq(
    publishArtifact in (Test,packageBin) := false,
    javaOptions in run ++= Seq("-Djava.library.path=./sigar","-Xms128m", "-Xmx1024m", "-XX:+UseConcMarkSweepGC")
  )

  val testConfigs = inConfig(Test)(Defaults.testTasks) ++ inConfig(IntegrationTest)(Defaults.itSettings)

  val pureTestClasspath = taskKey[Set[String]]("Show classpath which is obtained as (test:fullClasspath + it:fullClasspath) - compile:fullClasspath")

  lazy val customTasks = Seq(
    pureTestClasspath := {
      val testDeps = (fullClasspath in Test value) map (_.data.getAbsolutePath) toSet
      val itDeps = (fullClasspath in IntegrationTest value) map (_.data.getAbsolutePath) toSet
      val compileDeps = (fullClasspath in Compile value) map (_.data.getAbsolutePath) toSet

      val cp = (testDeps ++ itDeps) -- compileDeps

      println("TEST_CLASSPATH=" + cp.mkString(File.pathSeparator))

      cp
    }
  )
  lazy val assembledSettings = defaultSettings ++ customTasks ++ sparkPackageSettings ++ sbtAssemblySettings

  val testOptionSettings = Seq(
    Tests.Argument(TestFrameworks.ScalaTest, "-oDF"),
    Tests.Argument(TestFrameworks.JUnit, "-oDF", "-v", "-a")
  )

  lazy val testArtifacts = Seq(
    artifactName in (Test,packageBin) := { (sv: ScalaVersion, module: ModuleID, artifact: Artifact) =>
     baseDirectory.value.name + "-test_" + sv.binary + "-" + module.revision + "." + artifact.extension
    },
    artifactName in (IntegrationTest,packageBin) := { (sv: ScalaVersion, module: ModuleID, artifact: Artifact) =>
      baseDirectory.value.name + "-it_" + sv.binary + "-" + module.revision + "." + artifact.extension
    },
    publishArtifact in Test := false,
    publishArtifact in (Test,packageBin) := true,
    publishArtifact in (IntegrationTest,packageBin) := true,
    publish in (Test,packageBin) := (),
    publish in (IntegrationTest,packageBin) := ()
  )

  def makeTestGroups(tests: Seq[TestDefinition]): Seq[Group] = {
    // if we have many C* instances and we can run multiple tests in parallel, then group by package name
    // additional groups for auth and ssl is just an optimisation
    def multiCInstanceGroupingFunction(test: TestDefinition): String = {
      if (test.name.toLowerCase.contains("auth")) "auth"
      else if (test.name.toLowerCase.contains("ssl")) "ssl"
      else test.name.reverse.dropWhile(_ != '.').reverse
    }

    // if we have a single C* create as little groups as possible to avoid restarting C*
    // the minimum - we need to run REPL and streaming tests in separate processes
    // additional groups for auth and ssl is just an optimisation
    def singleCInstanceGroupingFunction(test: TestDefinition): String = {
      val pkgName = test.name.reverse.dropWhile(_ != '.').reverse
      if (test.name.toLowerCase.contains("authenticate")) "auth"
      else if (test.name.toLowerCase.contains("ssl")) "ssl"
      else if (pkgName.contains(".repl")) "repl"
      else if (pkgName.contains(".streaming")) "streaming"
      else "other"
    }

    val groupingFunction = if (parallelTasks == 1) singleCInstanceGroupingFunction _ else multiCInstanceGroupingFunction _

    tests.groupBy(groupingFunction).map { case (pkg, testsSeq) =>
      new Group(
        name = pkg,
        tests = testsSeq,
        runPolicy = SubProcess(ForkOptions(
          runJVMOptions = TEST_JAVA_OPTS,
          envVars = TEST_ENV.getOrElse(sys.env),
          outputStrategy = Some(StdoutOutput))))
    }.toSeq
  }

  lazy val testSettings = testConfigs ++ testArtifacts ++ graphSettings ++ Seq(
    parallelExecution in Test := true,
    parallelExecution in IntegrationTest := true,
    javaOptions in IntegrationTest ++= TEST_JAVA_OPTS,
    testOptions in Test ++= testOptionSettings,
    testOptions in IntegrationTest ++= testOptionSettings,
    testGrouping in IntegrationTest <<= definedTests in IntegrationTest map makeTestGroups,
    fork in Test := true,
    fork in IntegrationTest := true,
    managedSourceDirectories in Test := Nil,
    (compile in IntegrationTest) <<= (compile in Test, compile in IntegrationTest) map { (_, c) => c },
    (internalDependencyClasspath in IntegrationTest) <<= Classpaths.concat(
      internalDependencyClasspath in IntegrationTest,
      exportedProducts in Test)
  )

  lazy val pureCassandraSettings = Seq(
    test in IntegrationTest <<= (
      cassandraServerClasspath in CassandraSparkBuild.cassandraServerProject in IntegrationTest,
      envVars in IntegrationTest,
      test in IntegrationTest) { case (cassandraServerClasspathTask, envVarsTask, testTask) =>
        cassandraServerClasspathTask.flatMap(_ => envVarsTask).flatMap(_ => testTask)
    },
    envVars in IntegrationTest := {
      val env = sys.env +
        ("CASSANDRA_CLASSPATH" ->
          (cassandraServerClasspath in CassandraSparkBuild.cassandraServerProject in IntegrationTest).value) +
        ("SPARK_LOCAL_IP" -> "127.0.0.1")
      TEST_ENV = Some(env)
      env
    }
  )

  lazy val japiSettings = Seq(
    publishArtifact := true
  )

  lazy val kafkaDemoSettings = Seq(
    excludeFilter in unmanagedSources := (CrossVersion.partialVersion(scalaVersion.value) match {
      case Some((2, minor)) if minor < 11 => HiddenFileFilter || "*Scala211App*"
      case _ => HiddenFileFilter || "*WordCountApp*"
    }))

  lazy val sbtAssemblySettings = assemblySettings ++ Seq(
    parallelExecution in assembly := false,
    assemblyJarName in assembly <<= (baseDirectory, version) map { (dir, version) => s"${dir.name}-assembly-$version.jar" },
    run in Compile <<= Defaults.runTask(fullClasspath in Compile, mainClass in (Compile, run), runner in (Compile, run)),
    assemblyOption in assembly ~= { _.copy(includeScala = false) },
    assemblyMergeStrategy in assembly <<= (assemblyMergeStrategy in assembly) {
      (old) => {
        case PathList("META-INF", "MANIFEST.MF") => MergeStrategy.discard
        case PathList("META-INF", xs @ _*) => MergeStrategy.last
        case x => old(x)
      }
    }
  )

  lazy val formatSettings = SbtScalariform.scalariformSettings ++ Seq(
    ScalariformKeys.preferences in Compile  := formattingPreferences,
    ScalariformKeys.preferences in Test     := formattingPreferences
  )

  def formattingPreferences = {
    import scalariform.formatter.preferences._
    FormattingPreferences()
      .setPreference(RewriteArrowSymbols, false)
      .setPreference(AlignParameters, true)
      .setPreference(AlignSingleLineCaseStatements, true)
  }

}<|MERGE_RESOLUTION|>--- conflicted
+++ resolved
@@ -42,7 +42,6 @@
 
   val versionStatus = settingKey[Unit]("The Scala version used in cross-build reapply for '+ package', '+ publish'.")
 
-<<<<<<< HEAD
   val cassandraServerClasspath = taskKey[String]("Cassandra server classpath")
 
   val mavenLocalResolver = BuildUtil.mavenLocalResolver
@@ -76,26 +75,11 @@
 
   var TEST_ENV: Option[Map[String, String]] = None
 
-  def currentCommitSha = ("git rev-parse --short HEAD" !!).split('\n').head.trim
-
-  def versionSuffix = {
-    sys.props.get("publish.version.type").map(_.toLowerCase) match {
-      case Some("release") => ""
-      case Some("commit-release") => s"-$currentCommitSha"
-      case _ => "-SNAPSHOT"
-    }
-  }
-
-  lazy val buildSettings = Seq(
-    organization         := "com.datastax.spark",
-    version in ThisBuild := s"1.5.0-RC1$versionSuffix",
-=======
   def currentVersion = ("git describe --tags --match v*" !!).trim.substring(1)
 
   lazy val buildSettings = Seq(
     organization         := "com.datastax.spark",
     version in ThisBuild := currentVersion,
->>>>>>> 70bfbf37
     scalaVersion         := Versions.scalaVersion,
     crossScalaVersions   := Versions.crossScala,
     crossVersion         := CrossVersion.binary,
