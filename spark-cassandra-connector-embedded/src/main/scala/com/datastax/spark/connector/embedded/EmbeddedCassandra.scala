package com.datastax.spark.connector.embedded

import java.net.InetAddress

import scala.collection.JavaConversions._

import org.apache.commons.configuration.ConfigurationException
import org.apache.commons.io.FileUtils

/** A utility trait for integration testing.
  * Manages *one* single Cassandra server at a time and enables switching its configuration.
  * This is not thread safe, and test suites must not be run in parallel,
  * because they will "steal" the server. */
trait EmbeddedCassandra {

  /** Implementation hook. */
  def clearCache(): Unit

  /** Switches the Cassandra server to use the new configuration if the requested configuration
    * is different than the currently used configuration. When the configuration is switched, all
    * the state (including data) of the previously running cassandra cluster is lost.
    * @param configTemplates name of the cassandra.yaml template resources
    * @param forceReload if set to true, the server will be reloaded fresh
    *                    even if the configuration didn't change */
  def useCassandraConfig(configTemplates: Seq[String], forceReload: Boolean = false) {
    import com.datastax.spark.connector.embedded.EmbeddedCassandra._
    import com.datastax.spark.connector.embedded.UserDefinedProperty._
    require(hosts.isEmpty || configTemplates.size <= hosts.size,
      "Configuration templates can't be more than the number of specified hosts")

    if (getProperty(HostProperty).isEmpty) {
      clearCache()

      val templatePairs = configTemplates.zipAll(currentConfigTemplates, "missing value", null)
      for (i <- configTemplates.indices) {
        require(configTemplates(i) != null && configTemplates(i).trim.nonEmpty,
          "Configuration template can't be null or empty")

        if (templatePairs(i)._2 != templatePairs(i)._1 || forceReload) {
          cassandraRunners.lift(i).flatten.foreach(_.destroy())
          cassandraRunners = cassandraRunners.patch(i,
            Seq(Some(new CassandraRunner(configTemplates(i), getProps(i)))), 1)
          currentConfigTemplates = currentConfigTemplates.patch(i, Seq(configTemplates(i)), 1)
        }
      }
    }
  }
}

object UserDefinedProperty {

  trait TypedProperty {
    type ValueType

    def convertValueFromString(str: String): ValueType

    def checkValueType(obj: Any): ValueType
  }

  trait IntProperty extends TypedProperty {
    type ValueType = Int

    def convertValueFromString(str: String) = str.toInt

    def checkValueType(obj: Any) =
      obj match {
        case x: Int => x
        case _ => throw new ClassCastException(s"Expected Int but found ${obj.getClass.getName}")
      }
  }

  trait InetAddressProperty extends TypedProperty {
    type ValueType = InetAddress

    def convertValueFromString(str: String) = InetAddress.getByName(str)

    def checkValueType(obj: Any) =
      obj match {
        case x: InetAddress => x
        case _ => throw new ClassCastException(s"Expected InetAddress but found ${obj.getClass.getName}")
      }
  }

  abstract sealed class NodeProperty(val propertyName: String) extends TypedProperty

  case object HostProperty extends NodeProperty("IT_TEST_CASSANDRA_HOSTS") with InetAddressProperty

  case object PortProperty extends NodeProperty("IT_TEST_CASSANDRA_PORTS") with IntProperty

  private def getValueSeq(propertyName: String): Seq[String] = {
    sys.env.get(propertyName) match {
      case Some(p) => p.split(",").map(e => e.trim).toIndexedSeq
      case None => IndexedSeq()
    }
  }

  private def getValueSeq(nodeProperty: NodeProperty): Seq[nodeProperty.ValueType] =
    getValueSeq(nodeProperty.propertyName).map(x => nodeProperty.convertValueFromString(x))

  val hosts = getValueSeq(HostProperty)
  val ports = getValueSeq(PortProperty)

  def getProperty(nodeProperty: NodeProperty): Option[String] =
    sys.env.get(nodeProperty.propertyName)

  def getPropertyOrThrowIfNotFound(nodeProperty: NodeProperty): String =
    getProperty(nodeProperty).getOrElse(
      throw new ConfigurationException(s"Missing ${nodeProperty.propertyName} in system environment"))
}

object EmbeddedCassandra {

<<<<<<< HEAD
  import com.datastax.spark.connector.embedded.UserDefinedProperty._
=======
  import UserDefinedProperty._
>>>>>>> 68bb1ca6

  private def countCommaSeparatedItemsIn(s: String): Int =
    s.count(_ == ',')

  getProperty(HostProperty) match {
    case None =>
    case Some(hostsStr) =>
      val hostCount = countCommaSeparatedItemsIn(hostsStr)

      val nativePortsStr = getPropertyOrThrowIfNotFound(PortProperty)
      val nativePortCount = countCommaSeparatedItemsIn(nativePortsStr)
      require(hostCount == nativePortCount,
        "IT_TEST_CASSANDRA_HOSTS must have the same size as IT_TEST_CASSANDRA_NATIVE_PORTS")
  }

  private[connector] var cassandraRunners: IndexedSeq[Option[CassandraRunner]] = IndexedSeq(None)

  private[connector] var currentConfigTemplates: IndexedSeq[String] = IndexedSeq()

  def getProps(index: Integer): Map[String, String] = {
    require(hosts.isEmpty || index < hosts.length, s"$index index is overflow the size of ${hosts.length}")
    val host = getHost(index).getHostAddress
    Map(
      "seeds" -> host,
      "storage_port" -> getStoragePort(index).toString,
      "ssl_storage_port" -> getSslStoragePort(index).toString,
      "native_transport_port" -> getPort(index).toString,
      "jmx_port" -> getJmxPort(index).toString,
      "rpc_address" -> host,
      "listen_address" -> host,
      "cluster_name" -> getClusterName(index),
      "keystore_path" -> ClassLoader.getSystemResource("keystore").getPath)
  }

  def getStoragePort(index: Integer) = 7000 + index

  def getSslStoragePort(index: Integer) = 7100 + index

  def getJmxPort(index: Integer) = CassandraRunner.DefaultJmxPort + index

  def getClusterName(index: Integer) = s"Test Cluster$index"

  def getHost(index: Integer): InetAddress = getNodeProperty(index, HostProperty)

  def getPort(index: Integer) = getNodeProperty(index, PortProperty)

  private def getNodeProperty(index: Integer, nodeProperty: NodeProperty): nodeProperty.ValueType = {
    nodeProperty.checkValueType {
      nodeProperty match {
        case PortProperty if ports.isEmpty => 9042 + index
        case PortProperty if index < hosts.size => ports(index)
        case HostProperty if hosts.isEmpty => InetAddress.getByName("127.0.0.1")
        case HostProperty if index < hosts.size => hosts(index)
        case _ => throw new RuntimeException(s"$index index is overflow the size of ${hosts.size}")
      }
    }
  }

  Runtime.getRuntime.addShutdownHook(new Thread(new Runnable {
    override def run() = cassandraRunners.flatten.foreach(_.destroy())
  }))
}

private[connector] class CassandraRunner(val configTemplate: String, props: Map[String, String])
  extends Embedded {

  import java.io.{File, FileOutputStream, IOException}

  import CassandraRunner._
  import com.google.common.io.Files

  val tempDir = mkdir(new File(Files.createTempDir(), "spark-cassandra-connector"))
  val workDir = mkdir(new File(tempDir, "cassandra"))
  val dataDir = mkdir(new File(workDir, "data"))
  val commitLogDir = mkdir(new File(workDir, "commitlog"))
  val cachesDir = mkdir(new File(workDir, "saved_caches"))
  val confDir = mkdir(new File(tempDir, "conf"))
  val confFile = new File(confDir, "cassandra.yaml")

  private val properties = Map("cassandra_dir" -> workDir.toString) ++ props
  closeAfterUse(ClassLoader.getSystemResourceAsStream(configTemplate)) { input =>
    closeAfterUse(new FileOutputStream(confFile)) { output =>
      copyTextFileWithVariableSubstitution(input, output, properties)
    }
  }

  private val classPath = sys.env.get("IT_CASSANDRA_PATH").map { customCassandraDir =>
    val entries = (for (f <- Files.fileTreeTraverser().breadthFirstTraversal(new File(customCassandraDir, "lib")).toIterator
                        if f.isDirectory || f.getName.endsWith(".jar")) yield {
      f.getAbsolutePath
    }).toList ::: new File(customCassandraDir, "conf") :: Nil
    entries.mkString(File.pathSeparator)
  } orElse sys.env.get("CASSANDRA_CLASSPATH") getOrElse System.getProperty("java.class.path")

  private val javaBin = System.getProperty("java.home") + "/bin/java"
  private val cassandraConfProperty = "-Dcassandra.config=file:" + confFile.toString
  private val superuserSetupDelayProperty = "-Dcassandra.superuser_setup_delay_ms=0"
  private val jmxPort = props.getOrElse("jmx_port", DefaultJmxPort)
  private val jmxPortProperty = s"-Dcassandra.jmx.local.port=$jmxPort"
  private val host = props.getOrElse("listen_address", "127.0.0.1")
  private val sizeEstimatesUpdateIntervalProperty =
    s"-Dcassandra.size_recorder_interval=$SizeEstimatesUpdateIntervalInSeconds"
  private val jammAgent = classPath.split(File.pathSeparator).find(_.matches(".*jamm.*\\.jar"))
  private val jammAgentProperty = jammAgent.map("-javaagent:" + _).getOrElse("")
  private val cassandraMainClass = "org.apache.cassandra.service.CassandraDaemon"
  private val nodeToolMainClass = "org.apache.cassandra.tools.NodeTool"

  private val process = new ProcessBuilder()
    .command(javaBin,
      "-Xms2G", "-Xmx2G", "-Xmn384M", "-XX:+UseConcMarkSweepGC",
      sizeEstimatesUpdateIntervalProperty,
      cassandraConfProperty, jammAgentProperty, superuserSetupDelayProperty, jmxPortProperty,
      "-cp", classPath, cassandraMainClass, "-f")
    .inheritIO()
    .start()
  val startupTime = System.currentTimeMillis()

  val nativePort = props.get("native_transport_port").get.toInt
  if (!waitForPortOpen(InetAddress.getByName(props.get("rpc_address").get), nativePort, 100000))
    throw new IOException("Failed to start Cassandra.")

  def destroy() {
    process.destroy()
    process.waitFor()
    FileUtils.forceDelete(tempDir)
    tempDir.delete()
  }

  def nodeToolCmd(params: String*): Unit = {
    val cmd = List(javaBin, "-Xms512M", "-Xmx512M", "-Xmn384M", cassandraConfProperty, "-cp", classPath,
      nodeToolMainClass, "-h", host, "-p", jmxPort.toString) ++ params
    val nodeToolCmdProcess = new ProcessBuilder()
      .command(cmd: _*)
      .inheritIO()
      .start()
    nodeToolCmdProcess.waitFor()
    nodeToolCmdProcess.destroy()
  }
}

object CassandraRunner {
  val SizeEstimatesUpdateIntervalInSeconds = 5
  val DefaultJmxPort = 7199
}

<|MERGE_RESOLUTION|>--- conflicted
+++ resolved
@@ -110,11 +110,7 @@
 
 object EmbeddedCassandra {
 
-<<<<<<< HEAD
   import com.datastax.spark.connector.embedded.UserDefinedProperty._
-=======
-  import UserDefinedProperty._
->>>>>>> 68bb1ca6
 
   private def countCommaSeparatedItemsIn(s: String): Int =
     s.count(_ == ',')
