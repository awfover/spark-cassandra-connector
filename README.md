# Spark Cassandra Connector [![Build Status](https://travis-ci.org/datastax/spark-cassandra-connector.svg)](http://travis-ci.org/datastax/spark-cassandra-connector)
### [Spark Cassandra Connector Spark Packages Website](http://spark-packages.org/package/datastax/spark-cassandra-connector)

[![Join the chat at https://gitter.im/datastax/spark-cassandra-connector](https://badges.gitter.im/datastax/spark-cassandra-connector.svg)](https://gitter.im/datastax/spark-cassandra-connector?utm_source=badge&utm_medium=badge&utm_campaign=pr-badge&utm_content=badge)

### Most Recent Release Scala Docs

### 2.0.0
* [Spark-Cassandra-Connector](http://datastax.github.io/spark-cassandra-connector/ApiDocs/2.0.0/spark-cassandra-connector/)
* [Embedded-Cassandra](http://datastax.github.io/spark-cassandra-connector/ApiDocs/2.0.0/spark-cassandra-connector-embedded/)

[All Versions API Docs](#hosted-api-docs)

## Lightning-fast cluster computing with Apache Spark(TM) and Apache Cassandra(TM);

This library lets you expose Cassandra tables as Spark RDDs, write Spark RDDs to Cassandra tables, and
execute arbitrary CQL queries in your Spark applications.

## Features

 - Compatible with Apache Cassandra version 2.0 or higher (see table below)
 - Compatible with Apache Spark 1.0 through 2.0 (see table below)
 - Compatible with Scala 2.10 and 2.11
 - Exposes Cassandra tables as Spark RDDs
 - Maps table rows to CassandraRow objects or tuples
 - Offers customizable object mapper for mapping rows to objects of user-defined classes
 - Saves RDDs back to Cassandra by implicit `saveToCassandra` call
 - Delete rows and columns from cassandra by implicit `deleteFromCassandra` call
 - Join with a subset of Cassandra data using `joinWithCassandraTable` call
 - Partition RDDs according to Cassandra replication using `repartitionByCassandraReplica` call
 - Converts data types between Cassandra and Scala
 - Supports all Cassandra data types including collections
 - Filters rows on the server side via the CQL `WHERE` clause 
 - Allows for execution of arbitrary CQL statements
 - Plays nice with Cassandra Virtual Nodes
 - Works with PySpark DataFrames

## Version Compatibility

The connector project has several branches, each of which map into different
supported versions of  Spark and Cassandra. For previous releases the branch is
named "bX.Y" where X.Y is the major+minor version; for example the "b1.6" branch
corresponds to the 1.6 release. The "master" branch will normally contain
development for the next connector release in progress.

Refer to the compatibility table below which shows the major.minor version range
supported between the connector, Apache Spark, Apache Cassandra, and the
Cassandra Java driver:

<<<<<<< HEAD
| Connector | Spark         | Cassandra | Cassandra Java Driver |
| --------- | ------------- | --------- | --------------------- |
| 2.0       | 2.0           | 2.1.5*, 2.2, 3.0  | 3.0           |
| 1.6       | 1.6           | 2.1.5*, 2.2, 3.0  | 3.0           |
| 1.5       | 1.5, 1.6      | 2.1.5*, 2.2, 3.0  | 3.0           |
| 1.4       | 1.4           | 2.1.5*    | 2.1                   |
| 1.3       | 1.3           | 2.1.5*    | 2.1                   |
| 1.2       | 1.2           | 2.1, 2.0  | 2.1                   |
| 1.1       | 1.1, 1.0      | 2.1, 2.0  | 2.1                   |
| 1.0       | 1.0, 0.9      | 2.0       | 2.0                   |
=======
| Connector | Spark         | Cassandra | Cassandra Java Driver | Minimum Java Version | Supported Scala Versions |
| --------- | ------------- | --------- | --------------------- | -------------------- | -----------------------  |
| 2.0       | 2.0, 2.1      | 2.1.5*, 2.2, 3.0 | 3.0            | 8                    | 2.10, 2.11               |
| 1.6       | 1.6           | 2.1.5*, 2.2, 3.0  | 3.0           | 7                    | 2.10, 2.11               |
| 1.5       | 1.5, 1.6      | 2.1.5*, 2.2, 3.0  | 3.0           | 7                    | 2.10, 2.11               |
| 1.4       | 1.4           | 2.1.5*    | 2.1                   | 7                    | 2.10, 2.11               |
| 1.3       | 1.3           | 2.1.5*    | 2.1                   | 7                    | 2.10, 2.11               |
| 1.2       | 1.2           | 2.1, 2.0  | 2.1                   | 7                    | 2.10, 2.11               |
| 1.1       | 1.1, 1.0      | 2.1, 2.0  | 2.1                   | 7                    | 2.10, 2.11               |
| 1.0       | 1.0, 0.9      | 2.0       | 2.0                   | 7                    | 2.10, 2.11               |
>>>>>>> 9a2d96d4

**Compatible with 2.1.X where X >= 5*

## Hosted API Docs
API documentation for the Scala and Java interfaces are available online:

### 2.0.0
* [Spark-Cassandra-Connector](http://datastax.github.io/spark-cassandra-connector/ApiDocs/2.0.0/spark-cassandra-connector/)
* [Embedded-Cassandra](http://datastax.github.io/spark-cassandra-connector/ApiDocs/2.0.0/spark-cassandra-connector-embedded/)

### 1.6.4
* [Spark-Cassandra-Connector](http://datastax.github.io/spark-cassandra-connector/ApiDocs/1.6.4/spark-cassandra-connector/)
* [Embedded-Cassandra](http://datastax.github.io/spark-cassandra-connector/ApiDocs/1.6.4/spark-cassandra-connector-embedded/)

### 1.5.2
* [Spark-Cassandra-Connector](http://datastax.github.io/spark-cassandra-connector/ApiDocs/1.5.2/spark-cassandra-connector/)
* [Spark-Cassandra-Connector-Java](http://datastax.github.io/spark-cassandra-connector/ApiDocs/1.5.2/spark-cassandra-connector-java/)
* [Embedded-Cassandra](http://datastax.github.io/spark-cassandra-connector/ApiDocs/1.5.0/spark-cassandra-connector-embedded/)

### 1.4.5
* [Spark-Cassandra-Connector](http://datastax.github.io/spark-cassandra-connector/ApiDocs/1.4.5/spark-cassandra-connector/)
* [Spark-Cassandra-Connector-Java](http://datastax.github.io/spark-cassandra-connector/ApiDocs/1.4.5/spark-cassandra-connector-java/)
* [Embedded-Cassandra](http://datastax.github.io/spark-cassandra-connector/ApiDocs/1.4.2/spark-cassandra-connector-embedded/)

### 1.3.1
* [Spark-Cassandra-Connector](http://datastax.github.io/spark-cassandra-connector/ApiDocs/1.3.1/spark-cassandra-connector/)
* [Spark-Cassandra-Connector-Java](http://datastax.github.io/spark-cassandra-connector/ApiDocs/1.3.1/spark-cassandra-connector-java/)
* [Embedded-Cassandra](http://datastax.github.io/spark-cassandra-connector/ApiDocs/1.3.1/spark-cassandra-connector-embedded/)

### 1.2.0 
* [Spark-Cassandra-Connector](http://datastax.github.io/spark-cassandra-connector/ApiDocs/1.2.0/spark-cassandra-connector/)
* [Spark-Cassandra-Connector-Java](http://datastax.github.io/spark-cassandra-connector/ApiDocs/1.2.0/spark-cassandra-connector-java/)
* [Embedded-Cassandra](http://datastax.github.io/spark-cassandra-connector/ApiDocs/1.2.0/spark-cassandra-connector-embedded/)

## Download
This project is available on Spark Packages; this is the easiest way to start using the connector:
http://spark-packages.org/package/datastax/spark-cassandra-connector

This project has also been published to the Maven Central Repository.
For SBT to download the connector binaries, sources and javadoc, put this in your project 
SBT config:
                                                                                                                           
    libraryDependencies += "com.datastax.spark" %% "spark-cassandra-connector" % "2.0.0-M3"

## Building
See [Building And Artifacts](doc/12_building_and_artifacts.md)
 
## Documentation

  - [Quick-start guide](doc/0_quick_start.md)
  - [Connecting to Cassandra](doc/1_connecting.md)
  - [Loading datasets from Cassandra](doc/2_loading.md)
  - [Server-side data selection and filtering](doc/3_selection.md)   
  - [Working with user-defined case classes and tuples](doc/4_mapper.md)
  - [Saving and deleting datasets to/from Cassandra](doc/5_saving.md)
  - [Customizing the object mapping](doc/6_advanced_mapper.md)
  - [Using Connector in Java](doc/7_java_api.md)
  - [Spark Streaming with Cassandra](doc/8_streaming.md)
  - [The spark-cassandra-connector-embedded Artifact](doc/10_embedded.md)
  - [Performance monitoring](doc/11_metrics.md)
  - [Building And Artifacts](doc/12_building_and_artifacts.md)
  - [The Spark Shell](doc/13_spark_shell.md)
  - [DataFrames](doc/14_data_frames.md)
  - [Python](doc/15_python.md)
  - [Partitioner](doc/16_partitioning.md)
  - [Frequently Asked Questions](doc/FAQ.md)
  - [Configuration Parameter Reference Table](doc/reference.md)
  - [Tips for Developing the Spark Cassandra Connector](doc/developers.md)

## Online Training
### DataStax Academy
DataStax Academy provides free online training for Apache Cassandra and DataStax Enterprise. In [DS320: Analytics with Spark](https://academy.datastax.com/courses/ds320-analytics-with-apache-spark), you will learn how to effectively and efficiently solve analytical problems with Apache Spark, Apache Cassandra, and DataStax Enterprise. You will learn about Spark API, Spark-Cassandra Connector, Spark SQL, Spark Streaming, and crucial performance optimization techniques.

## Community
### Reporting Bugs
New issues may be reported using [JIRA](https://datastax-oss.atlassian.net/browse/SPARKC/). Please include
all relevant details including versions of Spark, Spark Cassandra Connector, Cassandra and/or DSE. A minimal
reproducible case with sample code is ideal.

### Mailing List
Questions and requests for help may be submitted to the [user mailing list](http://groups.google.com/a/lists.datastax.com/forum/#!forum/spark-connector-user).

### Gitter
[![Join the chat at https://gitter.im/datastax/spark-cassandra-connector](https://badges.gitter.im/datastax/spark-cassandra-connector.svg)](https://gitter.im/datastax/spark-cassandra-connector?utm_source=badge&utm_medium=badge&utm_campaign=pr-badge&utm_content=badge)

### IRC
\#spark-cassandra-connector on irc.freenode.net. If you are new to IRC, you can use a [web-based client](http://webchat.freenode.net/?channels=#spark-cassandra-connector).

## Contributing

To protect the community, all contributors are required to sign the [DataStax Spark Cassandra Connector Contribution License Agreement](http://spark-cassandra-connector-cla.datastax.com/). The process is completely electronic and should only take a few minutes.

To develop this project, we recommend using IntelliJ IDEA. Make sure you have
installed and enabled the Scala Plugin. Open the project with IntelliJ IDEA and
it will automatically create the project structure from the provided SBT
configuration.

[Tips for Developing the Spark Cassandra Connector](doc/developers.md)

Checklist for contributing changes to the project:
* Create a [SPARKC JIRA](https://datastax-oss.atlassian.net/projects/SPARKC/issues)
* Make sure that all unit tests and integration tests pass
* Add an appropriate entry at the top of CHANGES.txt
* If the change has any end-user impacts, also include changes to the ./doc files as needed
* Prefix the pull request description with the JIRA number, for example: "SPARKC-123: Fix the ..."
* Open a pull-request on GitHub and await review

## Testing
To run unit and integration tests:

    ./sbt/sbt test
    ./sbt/sbt it:test

By default, integration tests start up a separate, single Cassandra instance and run Spark in local mode.
It is possible to run integration tests with your own Cassandra and/or Spark cluster.
First, prepare a jar with testing code:
    
    ./sbt/sbt test:package
    
Then copy the generated test jar to your Spark nodes and run:    

    export IT_TEST_CASSANDRA_HOST=<IP of one of the Cassandra nodes>
    export IT_TEST_SPARK_MASTER=<Spark Master URL>
    ./sbt/sbt it:test
    
## Generating Documents
To generate the Reference Document use 

    ./sbt/sbt spark-cassandra-connector-unshaded/run (outputLocation)
    
outputLocation defaults to doc/reference.md

## License

Copyright 2014-2016, DataStax, Inc.

Licensed under the Apache License, Version 2.0 (the "License"); you may not use this file except in compliance with the License. You may obtain a copy of the License at

http://www.apache.org/licenses/LICENSE-2.0

Unless required by applicable law or agreed to in writing, software distributed under the License is distributed on an "AS IS" BASIS, WITHOUT WARRANTIES OR CONDITIONS OF ANY KIND, either express or implied. See the License for the specific language governing permissions and limitations under the License.<|MERGE_RESOLUTION|>--- conflicted
+++ resolved
@@ -43,22 +43,6 @@
 corresponds to the 1.6 release. The "master" branch will normally contain
 development for the next connector release in progress.
 
-Refer to the compatibility table below which shows the major.minor version range
-supported between the connector, Apache Spark, Apache Cassandra, and the
-Cassandra Java driver:
-
-<<<<<<< HEAD
-| Connector | Spark         | Cassandra | Cassandra Java Driver |
-| --------- | ------------- | --------- | --------------------- |
-| 2.0       | 2.0           | 2.1.5*, 2.2, 3.0  | 3.0           |
-| 1.6       | 1.6           | 2.1.5*, 2.2, 3.0  | 3.0           |
-| 1.5       | 1.5, 1.6      | 2.1.5*, 2.2, 3.0  | 3.0           |
-| 1.4       | 1.4           | 2.1.5*    | 2.1                   |
-| 1.3       | 1.3           | 2.1.5*    | 2.1                   |
-| 1.2       | 1.2           | 2.1, 2.0  | 2.1                   |
-| 1.1       | 1.1, 1.0      | 2.1, 2.0  | 2.1                   |
-| 1.0       | 1.0, 0.9      | 2.0       | 2.0                   |
-=======
 | Connector | Spark         | Cassandra | Cassandra Java Driver | Minimum Java Version | Supported Scala Versions |
 | --------- | ------------- | --------- | --------------------- | -------------------- | -----------------------  |
 | 2.0       | 2.0, 2.1      | 2.1.5*, 2.2, 3.0 | 3.0            | 8                    | 2.10, 2.11               |
@@ -69,7 +53,6 @@
 | 1.2       | 1.2           | 2.1, 2.0  | 2.1                   | 7                    | 2.10, 2.11               |
 | 1.1       | 1.1, 1.0      | 2.1, 2.0  | 2.1                   | 7                    | 2.10, 2.11               |
 | 1.0       | 1.0, 0.9      | 2.0       | 2.0                   | 7                    | 2.10, 2.11               |
->>>>>>> 9a2d96d4
 
 **Compatible with 2.1.X where X >= 5*
 
