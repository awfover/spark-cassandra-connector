--- conflicted
+++ resolved
@@ -1,4 +1,3 @@
-<<<<<<< HEAD
 1.3.0
  * Remove white spaces in c* connection host string (fix by Noorul Islam K M)
  * Included from 1.2.5
@@ -48,10 +47,7 @@
 
 ********************************************************************************
 
-1.2.5 (unreleased)
-=======
 1.2.5
->>>>>>> 9cf836a8
  * Changed default query timeout from 12 seconds to 2 minutes (SPARKC-220)
  * Add a configurable delay between subsequent query retries (SPARKC-221)
  * spark.cassandra.output.throughput_mb_per_sec can now be set to a decimal (SPARKC-226)
