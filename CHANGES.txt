<<<<<<< HEAD
2.0.3
 * Includes patches up to 1.6.8

2.0.2
 * Protect against Size Estimate Overflows (SPARKC-492)
 * Add java.time classes support to converters and sparkSQL(SPARKC-491)
 * Allow Writes to Static Columnns and Partition Keys (SPARKC-470)

2.0.1
 * Refactor Custom Scan Method (SPARKC-481)

2.0.0
 * Upgrade driver version for 2.0.0 Release to 3.1.4 (SPARKC-474)
 * Extend SPARKC-383 to All Row Readers (SPARKC-473)

2.0.0 RC1
 * Includes all patches up to 1.6.5
 * Automatic adjustment of Max Connections (SPARKC-471)
 * Allow for Custom Table Scan Method (SPARKC-459)
 * Enable PerPartitionLimit (SPARKC-446)
 * Support client certificate authentication for two-way SSL Encryption (SPARKC-359)
 * Change Config Generation for Cassandra Runners (SPARKC-424)
 * Remove deprecated QueryRetryDelay parameter (SPARKC-423)
 * User ConnectionHostParam.default as default hosts String
 * Update usages of deprecated SQLContext so that SparkSession is used instead (SPARKC-400)
 * Test Reused Exchange SPARK-17673 (SPARKC-429)
 * Module refactoring (SPARKC-398)
 * Recognition of Java Driver Annotated Classes (SPARKC-427)
 * RDD.deleteFromCassandra (SPARKC-349)
 * Coalesce Pushdown to Cassandra (SPARKC-161)
 * Custom Conf options in Custom Pushdowns (SPARKC-435)
 * Upgrade CommonBeatUtils to 1.9.3 to Avoid SID-760 (SPARKC-457)

2.0.0 M3
 * Includes all patches up to 1.6.2

2.0.0 M2
 * Includes all patches up to 1.6.1

2.0.0 M1
 * Added support for left outer joins with C* table (SPARKC-181)
 * Removed CassandraSqlContext and underscore based options (SPARKC-399)
 * Upgrade to Spark 2.0.0-preview (SPARKC-396)
    - Removed Twitter demo because there is no spark-streaming-twitter package available anymore
    - Removed Akka Actor demo becaues there is no support for such streams anymore
    - Bring back Kafka project and make it compile
    - Update several classes to use our Logging instead of Spark Logging because Spark Logging became private
    - Update few components and tests to make them work with Spark 2.0.0
    - Fix Spark SQL - temporarily
    - Update plugins and Scala version

********************************************************************************
=======
1.6.9
* Fix Shuffling of a Set in Local Node FirstPolicy (SPARKC-496)
>>>>>>> b042a6a4

1.6.8
* Fix ReplicaPartitioner Endpoint Call (SPARKC-485)
* MultipleRetryPolicy should retry with null (SPARKC-494)

1.6.7
* Protect against overflows in Size Estimates (SPARKC-492)
* Confirm truncation with datasource writes (SPARKC-472)

1.6.6
* Allow Writes to Static Columns and Partition Keys (SPARKC-470)
* SessionProxy Should Proxy all Runtime Interfaces (SPARKC-476)
* Always Use Codec Cache When Reading from Driver Rows (SPARKC-473)

1.6.5
* Optimize Spark Sql Count(*) with CassandraCount (SPARKC-412)
* Fix Incomplete Shading of Guava (SPARKC-461)
* Replace all Logging Dependencies from Spark-Core with Internal Class (SPARKC-460)
* Remove Java8 Dependency in CassandraConnectorConf (SPARKC-462)

1.6.4
 * Find converters for classes on different classloaders (SPARKC-363)
 * Fix CassandraConnector and Session Race Condition (SPARKC-441)
 * Fixed use of connection.local_dc parameter (SPARKC-448) 
 * Add RDD.deleteFromCassandra() method (SPARKC-349) (backport)
 * Left join with Cassandra (SPARKC-181) (backport)
 * CustomDriverConverter support for DataFrame Conversions (SPARKC-440)

1.6.3
 * Added SSL client authentication (SPARKC-359)
 * Correct order of "Limit" and "orderBy" clauses in JWCT (SPARKC-433)
 * Improved error messages on CreateCassandraTable from DataFrame (SPARKC-428)
 * Improved backwards compatibility with older Cassandra versions
   (SPARKC-387, SPARKC-402)
 * Fix partitioner on Integer.MIN_VALUE (SPARKC-419)

1.6.2
 * Fixed shading in artifacts published to Maven

1.6.1
 * Disallow TimeUUID Predicate Pushdown (SPARKC-405)
 * Avoid overflow on SplitSizeInMB param (SPARKC-413)
 * Fix conversion of LocalDate to Joda LocalDate (SPARKC-391)
 * Shade Guava to avoid conflict with outdated Guava in Spark (SPARKC-355)

1.6.0
 * SparkSql write supports TTL per row (SPARKC-345)
 * Make Repartition by Cassandra Replica Deterministic (SPARKC-278)
 * Improved performance by caching converters and Java driver codecs
   (SPARKC-383)
 * Added support for driver.LocalDate (SPARKC-385)
 * Accept predicates with indexed partition columns (SPARKC-348)
 * Retry schema checks to avoid Java Driver debouncing (SPARKC-379)
 * Fix compatibility with Cassandra 2.1.X with Single Partitions/In queries
   (SPARKC-376)
 * Use executeAsync while joining with C* table (SPARKC-233)
 * Fix support for C* Tuples in Dataframes (SPARKC-357)

1.6.0 M2
 * Performance improvement: keyBy creates an RDD with CassandraPartitioner
   so shuffling can be avoided in many cases, e.g. when keyBy is followed
   by groupByKey or join (SPARKC-330)
 * Improved exception message when data frame is to be saved in
   non-empty Cassandra table (SPARKC-338)
 * Support for Joda time for Cassandra date type (SPARKC-342)
 * Don't double resolve the paths for port locks in embedded C*
   (contribution by crakjie)
 * Drop indices that cannot be used in predicate pushdown (SPARKC-347)
 * Added support for IF NOT EXISTS (SPARKC-362)
 * Nested Optional Case Class can be save as UDT (SPARKC-346)
 * Merged Java API into main module (SPARKC-335)
 * Upgraded to Spark 1.6.1 (SPARKC-344)
 * Fix NoSuchElementException when fetching database schema from Cassandra
   (SPARKC-341)
 * Removed the ability to specify cluster alias directly and added some helper methods
   which make it easier to configure Cassandra related data frames (SPARKC-289)

1.6.0 M1
 * Adds the ability to add additional Predicate Pushdown Rules at Runtime (SPARKC-308)
 * Added CassandraOption for Skipping Columns when Writing to C* (SPARKC-283)
 * Upgrade Spark to 1.6.0 and add Apache Snapshot repository to resolvers (SPARKC-272, SPARKC-298, SPARKC-305)
 * Includes all patches up to 1.5.0.

********************************************************************************

1.5.2
* Find converters for classes on different classloaders (SPARKC-363)
* Disallow TimeUUID predicate pushdown (SPARKC-405)
* Avoid overflow on SplitSizeInMB param (SPARKC-413)
* Fix CassandraConnector and Session Race Condition (SPARKC-441)
* Correct Order of "limit" and "orderBy" clauses in JWCT (SPARKC-443)
* Fixed use of connection.local_dc parameter (SPARKC-448)

1.5.1
 * Includes all patches up to 1.4.4

1.5.0
 * Fixed assembly build (SPARKC-311)
 * Upgrade Cassandra version to 3.0.2 by default and allow to specify arbitrary Cassandra version for
   integration tests through the command line (SPARKC-307)
 * Upgrade Cassandra driver to 3.0.0 GA
 * Includes all patches up to 1.4.2.

1.5.0 RC1
 * Fix special case types in SqlRowWriter (SPARKC-306)
 * Fix sbt assembly
 * Create Cassandra Schema from DataFrame (SPARKC-231)
 * JWCT inherits Spark Conf from Spark Context (SPARKC-294)
 * Support of new Cassandra Date and Time types (SPARKC-277)
 * Upgrade Cassandra driver to 3.0.0-rc1

1.5.0 M3
 * Added ColumRef child class to represent functions calls (SPARKC-280)
 * Warn if Keep_alive_ms is less than spark batch size in streaming (SPARKC-228)
 * Fixed real tests (SPARKC-247)
 * Added support for tinyint and smallint types (SPARKC-269)
 * Updated Java driver version to 3.0.0-alpha4; Codec API changes (SPARKC-285)
 * Updated Java driver version to 3.0.0-alpha3 (SPARKC-270)
 * Changed the way CassandraConnectorSource is obtained due to SPARK-7171 (SPARKC-268)
 * Change write ConsistencyLevel to LOCAL_QUORUM (SPARKC-262)
 * Parallelize integration tests (SPARKC-293)
 * Includes all patches up to 1.4.1.

1.5.0 M2
 * Bump Java Driver to 2.2.0-rc3, Guava to 16.0.1 and test against Cassandra 2.2.1 (SPARKC-229)
 * Includes all patches up to 1.4.0.

1.5.0 M1
 * Added ability to build against unreleased Spark versions (SPARKC-242)
 * Spark 1.5 initial integration (SPARKC-241)

********************************************************************************

1.4.5
* Find converters for classes on different classloaders (SPARKC-363)
* Disallow TimeUUID predicate pushdown (SPARKC-405)
* Avoid overflow on SplitSizeInMB param (SPARKC-413)
* Fix CassandraConnector and Session Race Condition (SPARKC-441)
* Correct Order of "limit" and "orderBy" clauses in JWCT (SPARKC-443)
* Fixed use of connection.local_dc parameter (SPARKC-448)

1.4.4
 * Use executeAsync when joining with C* table (SPARKC-233)

1.4.3
 * Disable delayed retrying (SPARKC-360)
 * Improve DataFrames ErrorIfExists Message (SPARKC-338)

1.4.2
 * SqlRowWriter not using Cached Converters (SPARKC-329)
 * Fix Violation of Partition Contract (SPARKC-323)
 * Use ScalaReflectionLock from Spark instead of TypeTag
   to workaround Scala 2.10 reflection concurrency issues (SPARKC-333)

1.4.1
 * Let UDTs be converted from GenericRows (SPARKC-271)
 * Map InetAddress and UUID to string and store it as StringType in Spark SQL (SPARKC-259)
 * VarInt Column is converted to decimal stored in Spark SQL (SPARKC-266)
 * Retrieve TableSize from Cassandra system table for datasource relation (SPARKC-164)
 * Fix merge strategy for netty.io.properties (SPARKC-249)
 * Upgrade integration tests to use Cassandra 2.1.9 and upgrade Java Driver
   to 2.1.7.1, Spark to 1.4.1 (SPARKC-248)
 * Make OptionConverter handle Nones as well as nulls (SPARKC-275)

1.4.0
 * Fixed broken integration tests (SPARKC-247):
   - Fixed Scala reflection race condition in TupleColumnMapper.
   - Fixed dev/run-real-tests script.
   - Fixed CheckpointStreamSpec test.

1.4.0 RC1
 * Added TTL and WRITETIME documentation (SPARKC-244)
 * Reduced the amount of unneccessary error logging in integration tests (SPARKC-223)
 * Fixed Repartition and JWC and Streaming Checkpointing broken by serialization
   errors related to passing RowWriteFactory / DefaultRowWriter (SPARKC-202)
 * Fixed exceptions occuring when performing RDD operations on any
   CassandraTableScanJavaRDD (SPARKC-236)

1.4.0 M3
 * Fixed UDT column bug in SparkSQL (SPARKC-219)
 * Includes all patches up to release 1.2.5 and 1.3.0
   - Fixed connection caching, changed SSL EnabledAlgorithms to Set (SPARKC-227)

1.4.0 M2
 * Includes some unreleased patches from 1.2.5
   - Changed default query timeout from 12 seconds to 2 minutes (SPARKC-220)
   - Add a configurable delay between subsequent query retries (SPARKC-221)
   - spark.cassandra.output.throughput_mb_per_sec can now be set to a decimal (SPARKC-226)
 * Includes unreleased patches from 1.3.0
   - Remove white spaces in c* connection host string (fix by Noorul Islam K M)
 * Includes all changes up to 1.3.0-RC1.

1.4.0 M1
 * Upgrade Spark to 1.4.0 (SPARKC-192)
 * Added support timestamp in collection, udt and tuples (SPARKC-254)

********************************************************************************

 * Fixed use of connection.local_dc parameter (SPARKC-448)
 * Added support timestamp in collection, udt and tuples (SPARKC-254)

1.3.1
 * Remove wrapRDD from CassandraTableScanJavaRDD. Fixes exception occuring
   when performing RDD operations on any CassandraTableScanJavaRDD (SPARKC-236)
 * Backport synchronization fixes from 1.4.0 (SPARKC-247)

1.3.0
 * Remove white spaces in c* connection host string (fix by Noorul Islam K M)
 * Included from 1.2.5
   - Changed default query timeout from 12 seconds to 2 minutes (SPARKC-220)
   - Add a configurable delay between subsequent query retries (SPARKC-221)
   - spark.cassandra.output.throughput_mb_per_sec can now be set to a decimal (SPARKC-226)
   - Fixed connection caching, changed SSL EnabledAlgorithms to Set (SPARKC-227)

1.3.0 RC1
 * Fixed NoSuchElementException when using UDTs in SparkSQL (SPARKC-218)

1.3.0 M2
 * Support for loading, saving and mapping Cassandra tuples (SPARKC-172)
 * Support for mapping case classes to UDTs on saving (SPARKC-190)
 * Table and keyspace Name suggestions in DataFrames API (SPARKC-186)
 * Removed thrift completely (SPARKC-94)
   - removed cassandra-thrift.jar dependency
   - automatic split sizing based on system.size_estimates table
   - add option to manually force the number of splits
   - Cassandra listen addresses fetched from system.peers table
   - spark.cassandra.connection.(rpc|native).port replaced with spark.cassandra.connection.port
 * Refactored ColumnSelector to avoid circular dependency on TableDef (SPARKC-177)
 * Support for modifying C* Collections using saveToCassandra (SPARKC-147)
 * Added the ability to use Custom Mappers with repartitionByCassandraReplica (SPARKC-104)
 * Added methods to work with tuples in Java API (SPARKC-206)
 * Fixed input_split_size_in_mb property (SPARKC-208)
 * Fixed DataSources tests when connecting to an external cluster (SPARKC-178)
 * Added Custom UUIDType and InetAddressType to Spark Sql data type mapping (SPARKC-129)
 * Removed CassandraRelation by CassandraSourceRelation and Added cache to
   CassandraCatalog (SPARKC-163)

1.3.0 M1
 * Removed use of Thrift describe_ring and replaced it with native Java Driver
   support for fetching TokenRanges (SPARKC-93)
 * Support for converting Cassandra UDT column values to Scala case-class objects (SPARKC-4)
   - Introduced a common interface for TableDef and UserDefinedType
   - Removed ClassTag from ColumnMapper
   - Removed by-index column references and replaced them with by-name ColumnRefs
   - Created a GettableDataToMappedTypeConverter that can handle UDTs
   - ClassBasedRowReader delegates object conversion instead of doing it by itself;
     this improves unit-testability of code
 * Decoupled PredicatePushDown logic from Spark (SPARKC-166)
   - added support for Filter and Expression predicates
   - improved code testability and added unit-tests
 * Basic Datasource API integration and keyspace/cluster level settings (SPARKC-112, SPARKC-162)
 * Added support to use aliases with Tuples (SPARKC-125)

********************************************************************************

 * Fixed use of connection.local_dc parameter (SPARKC-448)

1.2.6
 * Fixed Default ReadConf for JoinWithCassandra Table (SPARKC-294)
 * Added refresh cassandra schema cache to CassandraSQLContext (SPARKC-234)

1.2.5
 * Changed default query timeout from 12 seconds to 2 minutes (SPARKC-220)
 * Add a configurable delay between subsequent query retries (SPARKC-221)
 * spark.cassandra.output.throughput_mb_per_sec can now be set to a decimal (SPARKC-226)
 * Fixed connection caching, changed SSL EnabledAlgorithms to Set (SPARKC-227)

1.2.4
 * Cassandra native count is performed by `cassandraCount` method (SPARKC-215)

1.2.3
 * Support for connection compressions configuration (SPARKC-124)
 * Support for connection encryption configuration (SPARKC-118)
 * Fix a bug to support upper case characters in UDT (SPARKC-201)
 * Meaningful exception if some partition key column is null (SPARKC-198)
 * Improved reliability of thread-leak test (SPARKC-205)

1.2.2
 * Updated Spark version to 1.2.2, Scala to 2.10.5 / 2.11.6
 * Enabled Java API artifact generation for Scala 2.11.x (SPARKC-130)
 * Fixed a bug preventing a custom type converter from being used
   when saving data. RowWriter implementations must
   perform type conversions now. (SPARKC-157)

1.2.1
 * Fixed problems with mixed case keyspaces in ReplicaMapper (SPARKC-159)

1.2.0
 * Removed conversion method rom WriteOption which accepted object of Duration type
   from Spark Streaming (SPARKC-106)
 * Fixed compilation warnings (SPARKC-76)
 * Fixed ScalaDoc warnings (SPARKC-119)
 * Synchronized TypeTag access in various places (SPARKC-123)
 * Adds both hostname and hostaddress as partition preferredLocations (SPARKC-126)

1.2.0 RC 3
 * Select aliases are no longer ignored in CassandraRow objects (SPARKC-109)
 * Fix picking up username and password from SparkConf (SPARKC-108)
 * Fix creating CassandraConnectorSource in the executor environment (SPARKC-111)

1.2.0 RC 2
 * Cross cluster table join and write for Spark SQL (SPARKC-73)
 * Enabling / disabling metrics in metrics configuration file and other metrics fixes (SPARKC-91)
 * Provided a way to set custom auth config and connection factory properties (SPARKC-105)
 * Fixed setting custom connection factory and other properties (SPAKRC-102)
 * Fixed Java API (SPARKC-95)

1.2.0 RC 1
 * More Spark SQL predicate push (SPARKC-72)
 * Fixed some Java API problems and refactored its internals (SPARKC-77)
 * Allowing specification of column to property map (aliases) for reading and writing objects
   (SPARKC-9)
 * Added interface for doing primary key joins between arbitrary RDDs and Cassandra (SPARKC-25)
 * Added method for repartitioning an RDD based upon the replication of a Cassandra Table (SPARKC-25)
 * Fixed setting batch.level and batch.buffer.size in SparkConf. (SPARKC-84)
   - Renamed output.batch.level to output.batch.grouping.key.
   - Renamed output.batch.buffer.size to output.batch.grouping.buffer.size.
   - Renamed batch grouping key option "all" to "none".
 * Error out on invalid config properties (SPARKC-90)
 * Set Java driver version to 2.1.5 and Cassandra to 2.1.3 (SPARKC-92)
 * Moved Spark streaming related methods from CassandraJavaUtil to CassandraStreamingJavaUtil
   (SPARKC-80)

1.2.0 alpha 3
 * Exposed spanBy and spanByKey in Java API (SPARKC-39)
 * Added automatic generation of Cassandra table schema from a Scala type and
   saving an RDD to a new Cassandra table by saveAsCassandraTable method (SPARKC-38)
 * Added support for write throughput limiting (SPARKC-57)
 * Added EmptyCassandraRDD (SPARKC-37)
 * Exposed authConf in CassandraConnector
 * Overridden count() implementation in CassandraRDD which uses native Cassandra count (SPARKC-52)
 * Removed custom Logging class (SPARKC-54)
 * Added support for passing the limit clause to CQL in order to fetch top n results (SPARKC-31)
 * Added support for pushing down order by clause for explicitly specifying an order of rows within
   Cassandra partition (SPARKC-32)
 * Fixed problems when rows are mapped to classes with inherited fields (SPARKC-70)
 * Support for compiling with Scala 2.10 and 2.11 (SPARKC-22)

1.2.0 alpha 2
 * All connection properties can be set on SparkConf / CassandraConnectorConf objects and
   the settings are automatically distributed to Spark Executors (SPARKC-28)
 * Report Connector metrics to Spark metrics system (SPARKC-27)
 * Upgraded to Spark 1.2.1 (SPARKC-30)
 * Add conversion from java.util.Date to java.sqlTimestamp for Spark SQL (#512)
 * Upgraded to Scala 2.11 and scala version cross build (SPARKC-22)

1.2.0 alpha 1
 * Added support for TTL and timestamp in the writer (#153)
 * Added support for UDT column types (SPARKC-1)
 * Upgraded Spark to version 1.2.0 (SPARKC-15)
 * For 1.2.0 release, table name with dot is not supported for Spark SQL,
   it will be fixed in the next release
 * Added fast spanBy and spanByKey methods to RDDs useful for grouping Cassandra
   data by partition key / clustering columns. Useful for e.g. time-series data. (SPARKC-2)
 * Refactored the write path so that the writes are now token-aware (SPARKC-5, previously #442)
 * Added support for INSET predicate pushdown (patch by granturing)

********************************************************************************

1.1.2
 * Backport SPARKC-8, retrieval of TTL and write time
 * Upgraded to Spark 1.1.1
 * Synchronized ReflectionUtil findScalaObject and findSingletonClassInstance methods
   to avoid problems with Scala 2.10 lack thread safety in the reflection subsystem (SPARKC-107)
 * Fixed populating ReadConf with properties from SparkConf (SPARKC-121)
 * Adds both hostname and hostaddress as partition preferredLocations (SPARKC-141, backport of SPARKC-126)

1.1.1
 * Fixed NoSuchElementException in SparkSQL predicate pushdown code (SPARKC-7, #454)

1.1.0
 * Switch to java driver 2.1.3 and Guava 14.0.1 (yay!).

1.1.0 rc 3
 * Fix NPE when saving CassandraRows containing null values (#446)

1.1.0 rc 2
 * Added JavaTypeConverter to make is easy to implement custom TypeConverter in Java (#429)
 * Fix SparkSQL failures caused by presence of non-selected columns of UDT type in the table.

1.1.0 rc 1
 * Fixed problem with setting a batch size in bytes (#435)
 * Fixed handling of null column values in Java API (#429)

1.1.0 beta 2
 * Fixed bug in Java API which might cause ClassNotFoundException
 * Added stubs for UDTs. It is possible to read tables with UDTs, but
   values of UDTs will come out as java driver UDTValue objects (#374)
 * Upgraded Java driver to 2.1.2 version and fixed deprecation warnings.
   Use correct protocolVersion when serializing/deserializing Cassandra columns.
 * Don't fail with "contact points contain multiple datacenters"
   if one or more of the nodes given as contact points don't have DC information,
   because they are unreachable.
 * Removed annoying slf4j warnings when running tests (#395)
 * CassandraRDD is fully lazy now - initialization no longer fetches Cassandra
   schema (#339).

1.1.0 beta 1
 * Redesigned Java API, some refactorings (#300)
 * Simplified AuthConf - more responsibility on CassandraConnectionFactory
 * Enhanced and improved performance of the embedded Kafka framework
    - Kafka consumer and producer added that are configurable
    - Kafka shutdown cleaned up
    - Kafka server more configurable for speed and use cases
 * Added new word count demo and a new Kafka streaming word count demo
 * Modified build file to allow easier module id for usages of 'sbt project'


1.1.0 alpha 4
 * Use asynchronous prefetching of multi-page ResultSets in CassandraRDD
   to reduce waiting for Cassandra query results.
 * Make token range start and end be parameters of the query, not part of the query
   template to reduce the number of statements requiring preparation.
 * Added type converter for GregorianCalendar (#334)

1.1.0 alpha 3
 * Pluggable mechanism for obtaining connections to Cassandra
   Ability to pass custom CassandraConnector to CassandraRDDs (#192)
 * Provided a row reader which allows to create RDDs of pairs of objects as well
   as RDDs of simple objects handled by type converter directly;
   added meaningful compiler messages when invalid type was provided (#88)
 * Fixed serialization problem in CassandraSQLContext by making conf transient (#310)
 * Cleaned up the SBT assembly task and added build documentation (#315)

1.1.0 alpha 2
 * Upgraded Apache Spark to 1.1.0.
 * Upgraded to be Cassandra 2.1.0 and Cassandra 2.0 compatible.
 * Added spark.cassandra.connection.local_dc option
 * Added spark.cassandra.connection.timeout_ms option
 * Added spark.cassandra.read.timeout_ms option
 * Added support for SparkSQL (#197)
 * Fixed problems with saving DStreams to Cassandra directly (#280)

1.1.0 alpha 1
 * Add an ./sbt/sbt script (like with spark) so people don't need to install sbt
 * Replace internal spark Logging with own class (#245)
 * Accept partition key predicates in CassandraRDD#where. (#37)
 * Add indexedColumn to ColumnDef (#122)
 * Upgrade Spark to version 1.0.2
 * Removed deprecated toArray, replaced with collect.
 * Updated imports to org.apache.spark.streaming.receiver
   and import org.apache.spark.streaming.receiver.ActorHelper
 * Updated streaming demo and spec for Spark 1.0.2 behavior compatibility
 * Added new StreamingEvent types for Spark 1.0.2 Receiver readiness
 * Added the following Spark Streaming dependencies to the demos module:
   Kafka, Twitter, ZeroMQ
 * Added embedded Kafka and ZooKeeper servers for the Kafka Streaming demo
   - keeping non private for user prototyping
 * Added new Kafka Spark Streaming demo which reads from Kafka
   and writes to Cassandra (Twitter and ZeroMQ are next)
 * Added new 'embedded' module
   - Refactored the 'connector' module's IT SparkRepl, CassandraServer and
     CassandraServerRunner as well as 'demos' EmbeddedKafka
     and EmbeddedZookeeper to the 'embedded' module. This allows the 'embedded'
     module to be used as a dependency by the 'connector' IT tests, demos,
     and user local quick prototyping without requiring a Spark and Cassandra
     Cluster, local or remote, to get started.

********************************************************************************
1.0.7 (unreleased)
 * Improved error message when attempting to transform CassandraRDD after deserialization (SPARKC-29)

1.0.6
 * Upgraded Java Driver to 2.0.8 and added some logging in LocalNodeFirstLoadBalancingPolicy (SPARKC-18)
 
1.0.5
 * Fixed setting output consistency level which was being set on prepared
   statements instead of being set on batches (#463)

1.0.4
 * Synchronized TypeConverter.forType methods to workaround some Scala 2.10
   reflection thread-safety problems (#235)
 * Synchronized computation of TypeTags in TypeConverter#targetTypeTag, 
   ColumnType#scalaTypeTag methods and other places to workaround some of 
   Scala 2.10 reflection thread-safety problems (#364)
 * Downgraded Guava to version 14.
   Upgraded Java driver to 2.0.7.
   Upgraded Cassandra to 2.0.11. (#366)
 * Made SparkContext variable transient in SparkContextFunctions (#373)
 * Fixed saving to tables with uppercase column names (#377)
 * Fixed saving collections of Tuple1 (#420)

1.0.3
 * Fixed handling of Cassandra rpc_address set to 0.0.0.0 (#332)

1.0.2
 * Fixed batch counter columns updates (#234, #316)
 * Expose both rpc addresses and local addresses of cassandra nodes in partition
   preferred locations (#325)
 * Cleaned up the SBT assembly task and added build documentation
   (backport of #315)

1.0.1
 * Add logging of error message when asynchronous task fails in AsyncExecutor.
   (#265)
 * Fix connection problems with fetching token ranges from hosts with
   rpc_address different than listen_address.
   Log host address(es) and ports on connection failures.
   Close thrift transport if connection fails for some reason after opening the transport,
   e.g. authentication failure.
 * Upgrade cassandra driver to 2.0.6.

1.0.0
 * Fix memory leak in PreparedStatementCache leaking PreparedStatements after
   closing Cluster objects. (#183)
 * Allow multiple comma-separated hosts in spark.cassandra.connection.host

1.0.0 RC 6
 * Fix reading a Cassandra table as an RDD of Scala class objects in REPL

1.0.0 RC 5
 * Added assembly task to the build, in order to build fat jars. (#126)
   - Added a system property flag to enable assembly for the demo module
     which is disabled by default.
   - Added simple submit script to submit a demo assembly jar to a local
     spark master
 * Fix error message on column conversion failure. (#208)
 * Add toMap and nameOf methods to CassandraRow.
   Reduce size of serialized CassandraRow. (#194)
 * Fixed a bug which caused problems with connecting to Cassandra under
   heavy load (#185)
 * Skip $_outer constructor param in ReflectionColumnMapper, fixes working with
   case classes in Spark shell, added appropriate test cases (#188)
 * Added streaming demo with documentation, new streaming page to docs,
   new README for running all demos. (#115)

1.0.0 RC 4
 * Upgrade Java driver for Cassandra to 2.0.4. (#171)
 * Added missing CassandraRDD#getPreferredLocations to improve data-locality. (#164)
 * Don't use hosts outside the datacenter of the connection host. (#137)

1.0.0 RC 3
 * Fix open Cluster leak in CassandraConnector#createSession (#142)
 * TableWriter#saveToCassandra accepts ColumnSelector instead of Seq[String] for
   passing a column list. Seq[String] still accepted for backwards compatibility,
   but deprecated.
 * Added Travis CI build yaml file.
 * Added demos module. (#84)
 * Extracted Java API into a separate module (#99)

1.0.0 RC 2
 * Language specific highlighting in the documentation (#105)
 * Fixed a bug which caused problems when a column of VarChar type was used
   in where clause. (04fd8d9)
 * Fixed an AnyObjectFactory bug which caused problems with instantiation of
   classes which were defined inside Scala objects. (#82)
 * Added support for Spark Streaming. (#89)
    - Added implicit wrappers which simplify access to Cassandra related
      functionality from StreamingContext and DStream.
    - Added a stub for further Spark Streaming integration tests.
 * Upgraded Java API. (#98)
    - Refactored existing Java API
    - Added CassandraJavaRDD as a JAVA counterpart of CassandraRDD
    - Added Java helpers for accessing Spark Streaming related methods
    - Added several integration tests
    - Added a documentation page for JAVA API
    - Extended Java API demo
    - Added a lot of API docs

1.0.0 RC 1
 * Ability to register custom TypeConverters. (#32)
 * Handle null values in StringConverter. (#79)
 * Improved error message when there are no replicas in the local DC. (#69)

1.0.0 beta 2
 * DSE compatibility improvements. (#64)
    - Column types and type converters use TypeTags instead of Strings to
      announce their types.
    - CassandraRDD#tableDef is public now.
    - Added methods for getting keyspaces and tables by name from the Schema.
    - Refactored Schema class - loading schema from Cassandra moved
      from the constructor to a factory method.
    - Remove unused methods for returning system keyspaces from Schema.
 * Improved JavaDoc explaining CassandraConnector withClusterDo
   and withSessionDo semantics.
 * Support for updating counter columns. (#27)
 * Configure consistency level for reads/writes. Set default consistency
   levels to LOCAL_ONE for reads and writes. (#42)
 * Values passed as arguments to `where` are converted to proper types
   expected by the java-driver. (#26)
 * Include more information in the exception message when query in
   CassandraRDD fails. (#69)
 * Fallback to describe_ring in case describe_local_ring does not exist to
   improve compatibility with earlier Cassandra versions. (#47)
 * Session object sharing in CassandraConnector. (#41 and #53)
 * Modify cassandra.* configuration settings to prefix with "spark." so they
   can be used from spark-shell and set via conf/spark-default.conf (#51)
 * Fixed race condition in AsyncExecutor causing inaccuracy of success/failure
   counters. (#40)
 * Added Java API. Fixed a bug in ClassBasedRowReader which caused
   problems when data were read into Java beans. Added type converters
   for boxed Java primitive types. (#11)
 * Extracted out initial testkit for unit and integration tests, and future
   testkit module.
 * Added new WritableToCassandra trait which both RDDFunction and
   DStreamFunction both implement. Documentation moved to WritableToCassandra.
 * Fixed broken links in API documentation.
 * Refactored RDDFunctions and DStreamFunctions - merged saveToCassandra
   overloaded methods into a single method with defaults.

1.0.0 beta 1
 * CassandraRDD#createStatement doesn't obtain a new session, but reuses
   the task's Session.
 * Integration tests. (#12)
 * Added contains and indexOf methods to CassandraRow. Missing value from
   CassandraRow does not break writing - null is written instead.
 * Caching of PreparedStatements. Subsequent preparations of the same
   PreparedStatement are returned from the cache and don't cause
   a warning. (#3)
 * Move partitioner ForkJoinPool to companion object to share it between RDD's.
   (#24)
 * Fixed thread-safety of ClassBasedRowReader.
 * Detailed user guide with code examples, reviewed by Kris Hahn. (#15)
 * Support for saving RDD[CassandraRow]. New demo program copying data from one
   table to another. (#16)
 * Using a PreparedStatement make createStatement method compatible with
   Cassandra 1.2.x. (#17)
 * More and better logging. Using org.apache.spark.Logging instead of log4j.
   (#13)
 * Better error message when attempting to write to a table that doesn't exist.
   (#1)
 * Added more robust scala build to allow for future clean releases, and
   publish settings for later integration. (#8)
 * Refactored classes and objects used for authentication to support pluggable
   authentication.
 * Record cause of TypeConversionException.
 * Improved error messages informing about failure to convert column value.
   Fixed missing conversion for setters.
 * Split CassandraWriter into RowWriter and TableWriter.
 * Refactored package structure. Moved classes from rdd to rdd.reader
   and rdd.partitioner packages. Renamed RowTransformers to RowReaders.
 * Fix writing ByteBuffers to Cassandra.
 * Throw meaningful exception when non-existing column is requested by name.
 * Add isNull method on CassandraRow.
 * Fix converting blobs to arrays of bytes in CassandraRow. Fix printing blobs
   and collections.<|MERGE_RESOLUTION|>--- conflicted
+++ resolved
@@ -1,4 +1,3 @@
-<<<<<<< HEAD
 2.0.3
  * Includes patches up to 1.6.8
 
@@ -51,10 +50,9 @@
     - Update plugins and Scala version
 
 ********************************************************************************
-=======
+
 1.6.9
 * Fix Shuffling of a Set in Local Node FirstPolicy (SPARKC-496)
->>>>>>> b042a6a4
 
 1.6.8
 * Fix ReplicaPartitioner Endpoint Call (SPARKC-485)
