--- conflicted
+++ resolved
@@ -1,13 +1,8 @@
-<<<<<<< HEAD
 1.2.0 (unreleased)
  * Added support for TTL and timestamp in the writer (#153)
  * Upgraded Spark to the latest release version, 1.1.1 (#461)
 
-1.1.1 (unreleased)
- * Merged bug fix for #463 from b1.0
-=======
 1.1.1
->>>>>>> a59de33c
  * Fixed NoSuchElementException in SparkSQL predicate pushdown code (SPARKC-7, #454)
 
 1.1.0
