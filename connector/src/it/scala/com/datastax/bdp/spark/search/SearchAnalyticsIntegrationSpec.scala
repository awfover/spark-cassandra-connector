package com.datastax.bdp.spark.search

import java.lang.{Integer => JInt}

import com.datastax.spark.connector.SparkCassandraITFlatSpecBase
import com.datastax.spark.connector.cluster.DseSearchAnalyticsCluster
import com.datastax.spark.connector.cql.CassandraConnector
import com.datastax.spark.connector.datasource.{CassandraCatalog, CassandraScan}
import com.datastax.spark.connector.rdd.{CqlWhereClause}
import org.apache.spark.SparkConf
import org.apache.spark.sql.cassandra.CassandraSourceRelation.SearchPredicateOptimizationParam
import org.apache.spark.sql.cassandra._
import org.apache.spark.sql.execution.datasources.v2.BatchScanExec
import org.apache.spark.sql.{DataFrame, _}

import scala.concurrent.Future


class SearchAnalyticsIntegrationSpec extends SparkCassandraITFlatSpecBase with DseSearchAnalyticsCluster with SearchSupport {

  val table = "test"
  val typesTable = "types"
  val weirdTable = "weirdtable"
  val tableNoSolr = "test_nosolr"
  val tableAutoSolr = "test_autosolr"

  val (_key, _a, _b, _c) = (0, 1, 2, 3)
  val generatedRows = for (i <- 1 to 1000; a <- 1 to 5) yield {
    Row(i, a, i + a, s"words-$i-$a-${i + a}")
  }

  val conf: SparkConf = sparkConf.set(SearchPredicateOptimizationParam.name, "on")

  override lazy val spark = SparkSession.builder()
    .config(conf)
    .getOrCreate()
    .newSession()

  override lazy val conn = CassandraConnector(conf)

  override def beforeClass {
    val index: String = s"$ks.$table"
    val typeIndex: String = s"$ks.$typesTable"
    val weirdIndex: String = s"$ks.$weirdTable"

    dseOnly {
      conn.withSessionDo { session =>

        val executor = getExecutor(session)
        session.execute(
          s"""CREATE KEYSPACE IF NOT EXISTS $ks
             |WITH REPLICATION = { 'class': 'SimpleStrategy', 'replication_factor': 1 }
            """
          .stripMargin)
      awaitAll(
        Future(
          session.execute(
            s"""CREATE TABLE IF NOT EXISTS $ks.$table (key int, a int, b int, c text, PRIMARY KEY (key, a))"""
          )),
        Future {
          session.execute(s"""CREATE TABLE IF NOT EXISTS $ks.$weirdTable (key int, "~~funcolumn" text, "MixEdCol" text, PRIMARY KEY (key))""")
          session.execute(s"""INSERT INTO $ks.$weirdTable (key, "~~funcolumn", "MixEdCol") VALUES (1, 'hello', 'world')""")
        },
        Future {
          session.execute(
            s"""CREATE TABLE IF NOT EXISTS $ks.$typesTable (
              key int,
              a ascii ,
              b bigint ,
              c blob ,
              d date ,
              e decimal ,
              f double ,
              g inet ,
              h int,
              i text ,
              j timestamp ,
              k varchar ,
              l varint,
              m uuid,
              PRIMARY KEY (key))""")
          session.execute(
            s"""INSERT INTO $ks.$typesTable
               |(key, a , b , c, d, e, f, g, h, i, j, k, l, m) VALUES
               |(1, 'one:\".', 1, 0xFF, '2017-2-7', 1.5, 2.0, '8.8.8.8' , 1, 'one', 1, 'one', 1, 10000000-0000-0000-0000-000000000000)"""
              .stripMargin)
          session.execute(
            s"""INSERT INTO $ks.$typesTable
               |(key, a , i) VALUES
               |(2, 'OR', 'OR')"""
              .stripMargin)
        }
      )

      awaitAll(
        Future(createCore(session, 1, index)),
        Future(createCore(session, 1, typeIndex)),
        Future(createCore(session, 1, weirdIndex, true, false, true, true))
      )
      val ps = session.prepare(s"INSERT INTO $ks.$table (key, a, b, c) VALUES (?,?,?,?)")
      val groupedRows = generatedRows.grouped(100)
      awaitAll(
        for (group <- groupedRows; row <- group) yield {
          executor.executeAsync(ps.bind(row.getInt(0): JInt, row.getInt(1): JInt, row.getInt(2): JInt, row.getString(3)))
        }
      )

      executor.waitForCurrentlyExecutingTasks()
    }

    registerTableWithOptions(typesTable, tableName = typesTable)
    registerTableWithOptions(table)
    registerTableWithOptions(tableNoSolr, Map(SearchPredicateOptimizationParam.name -> "off"))
    registerTableWithOptions(tableAutoSolr, Map(SearchPredicateOptimizationParam.name -> "auto"), table)

    awaitAll(
      Future(getSolrClient(cluster.addresses.head.getAddress, index).commit(true, true, true)),
      Future(getSolrClient(cluster.addresses.head.getAddress, typeIndex).commit(true, true, true)),
      Future(getSolrClient(cluster.addresses.head.getAddress, weirdIndex).commit(true, true, true))
    )
    }
  }

  def registerTableWithOptions(
    registerName: String,
    options: Map[String, String] = Map.empty,
    tableName: String = table): Unit = {

    spark.conf.set(s"spark.sql.catalog.$registerName", classOf[CassandraCatalog].getCanonicalName)
    options.foreach { case (key, value) => spark.conf.set(s"spark.sql.catalog.$registerName.$key", value) }

  }

  implicit class DFFunctions(df: DataFrame) {
    /**
      * Attempt to walk back dependency tree for the RDD and find
      * the CassandraTableScanRDD. This should only work correctly if
      * we are in a series of 1 to 1 mappings back to the source.
      */
    def getUnderlyingCqlWhereClause(): CqlWhereClause = {
      getCassandraScan(df.queryExecution.sparkPlan).cqlQueryParts.whereClause
    }
  }


<<<<<<< HEAD
  "SearchAnalytics" should "be able to use solr_query" in skipIfNotDSE(conn) {
    val df = spark.sql(s"""SELECT key,a,b,c FROM $table.$ks.$table WHERE solr_query = '{"q": "*:*", "fq":["key:[500 TO *]", "a:1"]}' """)
=======
  "SearchAnalytics" should "be able to use solr_query" in dseOnly {
    val df = spark.sql(s"""SELECT key,a,b,c FROM $table WHERE solr_query = '{"q": "*:*", "fq":["key:[500 TO *]", "a:1"]}' """)
>>>>>>> 4145f392

    //Check that the correct data got through
    val expected = generatedRows
      .filter(_.getInt(_key) >= 500)
      .filter(_.getInt(_a) == 1)

    val results = df.collect
    expected.toSet -- results.toSet shouldBe empty
    results should contain theSameElementsAs (expected)

    results.size should be(expected.size)
  }

<<<<<<< HEAD
  it should "be able to use solr optimizations " in skipIfNotDSE(conn) {
    val df = spark.sql(s"SELECT key,a,b,c FROM $table.$ks.$table WHERE key >= 500 AND a == 1")
=======
  it should "be able to use solr optimizations " in dseOnly {
    val df = spark.sql(s"SELECT key,a,b,c FROM $table WHERE key >= 500 AND a == 1")
>>>>>>> 4145f392

    //Check that pushdown happened
    val whereClause = df.getUnderlyingCqlWhereClause()
    whereClause.predicates.head should include("solr_query")
    val solrClause = whereClause.values.head.toString
    solrClause should include("""key:[500 TO *]""")
    solrClause should include("""a:1""")

    //Check that the correct data got through
    val expected = generatedRows
      .filter(_.getInt(_key) >= 500)
      .filter(_.getInt(_a) == 1)

    val results = df.collect
    expected.toSet -- results.toSet shouldBe empty
    results should contain theSameElementsAs (expected)

    results.size should be(expected.size)
  }

<<<<<<< HEAD
  it should "not use solr optimizations if there is a manual optimization" in skipIfNotDSE(conn) {
    val df = spark.sql(s"SELECT key,a,b,c FROM $table.$ks.$table WHERE solr_query='key:[500 TO *]' AND a == 1")
=======
  it should "not use solr optimizations if there is a manual optimization" in dseOnly {
    val df = spark.sql(s"SELECT key,a,b,c FROM $table WHERE solr_query='key:[500 TO *]' AND a == 1")
>>>>>>> 4145f392
    val whereClause = df.getUnderlyingCqlWhereClause()
    whereClause.predicates.head should include("solr_query")
    val solrClause = whereClause.values.head.toString
    solrClause should include("""key:[500 TO *]""")
    solrClause should not include ("a")

    //Check that the correct data got through
    val expected = generatedRows
      .filter(_.getInt(_key) >= 500)
      .filter(_.getInt(_a) == 1)

    val results = df.collect
    expected.toSet -- results.toSet shouldBe empty
    results should contain theSameElementsAs (expected)

    results.size should be(expected.size)

  }

<<<<<<< HEAD
  it should "should choose solr clauses over clustering key clauses " in skipIfNotDSE(conn) {
    val df = spark.sql(s"SELECT key,a,b,c FROM $table.$ks.$table WHERE a > 2")
=======
  it should "should choose solr clauses over clustering key clauses " in dseOnly {
    val df = spark.sql(s"SELECT key,a,b,c FROM $table WHERE a > 2")
>>>>>>> 4145f392

    //Check that pushdown happened
    val whereClause = df.getUnderlyingCqlWhereClause()
    whereClause.predicates.head should include("solr_query")
    val solrClause = whereClause.values.head.toString
    solrClause should include("""a:{2 TO *]""")

    //Check that the correct data got through
    val expected = generatedRows
      .filter(_.getInt(_a) > 2)

    val results = df.collect
    results should contain theSameElementsAs (expected)

    results.size should be(expected.size)
  }

<<<<<<< HEAD
  it should "should be able to turn off solr optimization " in skipIfNotDSE(conn) {
    val df = spark.sql(s"SELECT key,a,b,c FROM $tableNoSolr.$ks.$table WHERE a > 2")
=======
  it should "should be able to turn off solr optimization " in dseOnly {
    val df = spark.sql(s"SELECT key,a,b,c FROM $tableNoSolr WHERE a > 2")
>>>>>>> 4145f392

    //Check that solr pushdown didn't happened
    val whereClause = df.getUnderlyingCqlWhereClause()
    whereClause.predicates.head should not include ("solr_query")

    val results = df.collect
    results.size should be(3000)
  }

  it should "should correctly do negation filters " in dseOnly {
    val df = spark.sql(
      s"""SELECT key,a,b,c FROM $table.$ks.$table WHERE
         |key > 998 AND
         |c NOT LIKE '%999%'""".stripMargin)

    //Check that pushdown happened
    val whereClause = df.getUnderlyingCqlWhereClause()
    whereClause.predicates.head should include("solr_query")
    val solrClause = whereClause.values.head.toString
    solrClause should include(s"""key:{998 TO *]""")
    solrClause should include(s"""-(c:*999*)""")

    //Check that the correct data got through
    val expected = generatedRows
      .filter(_.getInt(_key) > 998)
      .filter(row => !(row.getString(_c).contains(s"999")))

    val results = df.collect
    expected.toSet -- results.toSet shouldBe empty
    results should contain theSameElementsAs (expected)
  }

  it should "handle OR conjunctions when possible" in dseOnly {
    val df = spark.sql(
      s"""SELECT key,a,b,c FROM $table.$ks.$table
         |WHERE key < 10
         |OR key > 990""".stripMargin)

    //Check that pushdown happened
    val whereClause = df.getUnderlyingCqlWhereClause()
    whereClause.predicates.head should include("solr_query")
    val solrClause = whereClause.values.head.toString
    solrClause should include(s"""key:{990 TO *]""")
    solrClause should include(s"""key:[* TO 10}""")

    //Check that the correct data got through
    val expected = generatedRows
      .filter { row =>
        val key = row.getInt(_key)
        key < 10 || key > 990
      }

    val results = df.collect
    expected.toSet -- results.toSet shouldBe empty
    results should contain theSameElementsAs (expected)
  }

  it should "handle conjunctions with LIKE clauses" in dseOnly {
    val df = spark.sql(
      s"""SELECT key,a,b,c FROM $table.$ks.$table
         |WHERE c LIKE '%100%'
         |AND c LIKE '%101'
         |AND c LIKE '%1%'""".stripMargin)

    //Check that pushdown happened
    val whereClause = df.getUnderlyingCqlWhereClause()
    whereClause.predicates.head should include("solr_query")
    val solrClause = whereClause.values.head.toString
    solrClause should include(s"""c:*100*""")
    solrClause should include(s"""c:*101""")
    solrClause should include(s"""c:*1*""")

    //Check that the correct data got through
    val expected = generatedRows
      .filter { row =>
        val c = row.getString(_c)
        c.contains("100") && c.endsWith("101") & c.contains("1")
      }

    val results = df.collect
    expected.toSet -- results.toSet shouldBe empty
    results should contain theSameElementsAs (expected)
  }

  it should "handle IN clauses" in dseOnly {
    val df = spark.sql(
      s"""SELECT key,a,b,c FROM $table.$ks.$table
         |WHERE key IN (4, 8, 15, 16, 23, 42)""".stripMargin)

    //Check that pushdown happened
    val whereClause = df.getUnderlyingCqlWhereClause()
    whereClause.predicates.head should include("solr_query")
    val solrClause = whereClause.values.head.toString
    solrClause should include(s"""key:(4 8 15 16 23 42)""")

    //Check that the correct data got through
    val lostNum = Seq(4, 8, 15, 16, 23, 42)
    val expected = generatedRows.filter { row => lostNum.contains(row.getInt(_key)) }

    val results = df.collect
    expected.toSet -- results.toSet shouldBe empty
    results should contain theSameElementsAs (expected)
  }

  it should "handle IsNotNull on a partition key" in dseOnly {
    val df = spark.sql(
      s"""SELECT key,a,b,c FROM $table.$ks.$table WHERE key IS NOT NULL""")

    //Check that pushdown happened
    val whereClause = df.getUnderlyingCqlWhereClause()
    whereClause.predicates.headOption should not contain (""""solr_query" = ?""")

    //Check that the correct data got through
    val expected = generatedRows.filter { row => row.getInt(_key) != null }

    val results = df.collect
    expected.toSet -- results.toSet shouldBe empty
    results should contain theSameElementsAs (expected)
  }

  it should "handle mixed partition key and solr restrictions" in dseOnly {
    val df = spark.sql(
      s"""SELECT key,a,b,c FROM $table.$ks.$table WHERE key = 4 AND b = 5""")

    //Check that pushdown happened
    val whereClause = df.getUnderlyingCqlWhereClause()
    whereClause.predicates should contain theSameElementsAs (Seq(""""solr_query" = ?""", """"key" = ?"""))
    whereClause.values should contain theSameElementsAs (Seq("""{"q":"*:*", "fq":["b:5"]}""", 4))

    //Check that the correct data got through
    val expected = generatedRows.filter { row => row.getInt(_key) == 4 && row.getInt(_b) == 5 }

    val results = df.collect
    expected.toSet -- results.toSet shouldBe empty
    results should contain theSameElementsAs (expected)
  }

  it should "handle isNotNull all by itself" in dseOnly {
    val df = spark.sql(
      s"""SELECT key,a,b,c FROM $table.$ks.$table WHERE c IS NOT NULL""")

    //Check that the correct data got through
    val expected = generatedRows.filter { row => row.getString(_c) != null }
    val results = df.collect
    expected.toSet -- results.toSet shouldBe empty
    results should contain theSameElementsAs (expected)
    df.collect()
  }

  it should "handle only partition key restrictions" in dseOnly {
    val df = spark.sql(
      s"""SELECT key,a,b,c FROM $table.$ks.$table WHERE key = 4""")

    //Check that pushdown happened
    val whereClause = df.getUnderlyingCqlWhereClause()
    whereClause.predicates.headOption should contain(""""key" = ?""")
    whereClause.values should contain theSameElementsAs (Seq(4))

    //Check that the correct data got through
    val expected = generatedRows.filter { row => row.getInt(_key) == 4 }

    val results = df.collect
    expected.toSet -- results.toSet shouldBe empty
    results should contain theSameElementsAs (expected)
  }

  it should "handle primary key restrictions" in dseOnly {
    val df = spark.sql(
      s"""SELECT key,a,b,c FROM $table.$ks.$table WHERE key = 4 AND a > 2""")

    //Check that pushdown happened
    val whereClause = df.getUnderlyingCqlWhereClause()
    val predicates = whereClause.predicates.mkString(" AND ")
    predicates should include(""""key" = ?""")
    predicates should include(""""a" > ?""")
    whereClause.values should contain theSameElementsAs (Seq(4, 2))

    //Check that the correct data got through
    val expected = generatedRows.filter { row => row.getInt(_key) == 4 && row.getInt(_a) > 2 }
    val results = df.collect
    expected.toSet -- results.toSet shouldBe empty
    results should contain theSameElementsAs (expected)
  }

  it should "handle Primary key restrictions and solr queries at the same time" in dseOnly {
    val df = spark.sql(
      s"""SELECT key,a,b,c FROM $table.$ks.$table WHERE key = 4 AND a > 2 AND b < 25""")
    //Check that pushdown happened
    val whereClause = df.getUnderlyingCqlWhereClause()
    val predicates = whereClause.predicates.mkString(" AND ")
    predicates should include(""""solr_query" = ?""")
    predicates should include(""""key" = ?""")
    whereClause.values should contain theSameElementsAs
      Seq("""{"q":"*:*", "fq":["a:{2 TO *]", "b:[* TO 25}"]}""", 4)

    //Check that the correct data got through
    val expected = generatedRows.filter { row => row.getInt(_key) == 4 && row.getInt(_a) > 2 && row.getInt(_b) < 25 }
    val results = df.collect
    expected.toSet -- results.toSet shouldBe empty
    results should contain theSameElementsAs (expected)
  }

<<<<<<< HEAD
  it should "optimize a count(*) without any predicates in " in skipIfNotDSE(conn) {
    val df = spark.sql(s"SELECT COUNT(*) from $table.$ks.$table")
=======
  it should "optimize a count(*) without any predicates in " in dseOnly {
    val df = spark.sql(s"SELECT COUNT(*) from $table")
>>>>>>> 4145f392
    val whereClause = df.getUnderlyingCqlWhereClause()
    val predicates = whereClause.predicates.head
    predicates should include("""solr_query = '*:*'""")
    val results = df.collect()
    results should contain(Row(5000))
  }

  def testType(queryPredicate: String, expectedPredicate: String) = {
    val df = spark.sql(s"""SELECT * FROM $typesTable.$ks.$typesTable WHERE $queryPredicate""")
    val whereClause = df.getUnderlyingCqlWhereClause()
    whereClause.predicates.headOption should contain(""""solr_query" = ?""")
    val generatedWhereQuery: String = whereClause.values.head.toString
    generatedWhereQuery should include(expectedPredicate)
    df.collect() should have size 1
  }

  it should "work with ascii" in dseOnly {
    testType("""a = 'one:\".'""", "a:one")
  }

  it should "work with solr reserved words in ascii" in dseOnly {
    testType("a = 'OR'", "a:\\\\OR")
  }

  it should "work with bigint" in dseOnly {
    testType("b = 1", "b:1")
  }

  it should "work with date" in dseOnly {
    testType("d = cast('2017-2-7' as date)", """d:2017\\-02\\-07""")
  }

  it should "work with decimal" in dseOnly {
    testType("e > 1.0", "1.000000000000000000 TO *")
  }

  it should "work with double" in dseOnly {
    testType("f = 2.0", "f:2.0")
  }

  it should "work with inet" in dseOnly {
    testType("g = '8.8.8.8'", "g:8.8.8.8")
  }

  it should "work with int" in dseOnly {
    testType("h = 1", "h:1")
  }

  it should "work with text" in dseOnly {
    testType("i = 'one'", "i:one")
  }

  it should "work with solr reserved words in text" in dseOnly {
    testType("i = 'OR'", "i:\\\\OR")
  }

  it should "work with timestamp" in dseOnly {
    testType("j < cast( \"2000-01-01T00:08:20.000Z\" as timestamp)", """{"q":"*:*", "fq":["j:[* TO 2000\\-01\\-01T00\\:08\\:20Z}"]}""")
  }

  it should "work with varchar" in dseOnly {
    testType("k = 'one'", "k:one")
  }

  it should "work with varint" in dseOnly {
    testType("l = 1", "l:1")
  }

  it should "work with uuid" in dseOnly {
    testType("m = '10000000-0000-0000-0000-000000000000'", """"m:10000000\\-0000\\-0000\\-0000\\-000000000000"""")
  }

  it should "work with weird column names" in dseOnly {
    val df: DataFrame = spark
      .read
      .cassandraFormat(weirdTable, ks)
      .load()

    val filtered = df.filter(df("key") === 1)
      .filter(df("~~funcolumn") === "hello")
      .filter(df("MixEdCol") === "world")

    val whereClause = filtered.getUnderlyingCqlWhereClause()
    val predicates = whereClause.predicates.head
    val values: String = whereClause.values.head.toString
    predicates should include("""solr_query""")
    values should include("funcolumn")
    values should include("MixEdCol")
    val rows = filtered.collect
    rows.head.getAs[String]("~~funcolumn") should be("hello")
    rows.head.getAs[String]("MixEdCol") should be("world")
  }

<<<<<<< HEAD
  "Automatic Solr Optimization" should "occur when the selected amount of data is less than the threshold" in skipIfNotDSE(conn) {
    val df = spark.sql(s"SELECT COUNT(*) from $tableAutoSolr.$ks.$table where key < 5")
=======
  "Automatic Solr Optimization" should "occur when the selected amount of data is less than the threshold" in dseOnly {
    val df = spark.sql(s"SELECT COUNT(*) from $tableAutoSolr where key < 5")
>>>>>>> 4145f392
    val whereClause = df.getUnderlyingCqlWhereClause()
    val predicates = whereClause.predicates.head
    predicates should include("""solr_query""")
  }

<<<<<<< HEAD
  it should "not occur if the selected amount of data is greater than the threshold" in skipIfNotDSE(conn) {
    val df = spark.sql(s"SELECT COUNT(*) from $tableAutoSolr.$ks.$table where key < 500")
=======
  it should "not occur if the selected amount of data is greater than the threshold" in dseOnly {
    val df = spark.sql(s"SELECT COUNT(*) from $tableAutoSolr where key < 500")
>>>>>>> 4145f392
    val whereClause = df.getUnderlyingCqlWhereClause()
    val predicates = whereClause.predicates
    predicates shouldBe empty
  }
}<|MERGE_RESOLUTION|>--- conflicted
+++ resolved
@@ -143,13 +143,8 @@
   }
 
 
-<<<<<<< HEAD
-  "SearchAnalytics" should "be able to use solr_query" in skipIfNotDSE(conn) {
+  "SearchAnalytics" should "be able to use solr_query" in dseOnly {
     val df = spark.sql(s"""SELECT key,a,b,c FROM $table.$ks.$table WHERE solr_query = '{"q": "*:*", "fq":["key:[500 TO *]", "a:1"]}' """)
-=======
-  "SearchAnalytics" should "be able to use solr_query" in dseOnly {
-    val df = spark.sql(s"""SELECT key,a,b,c FROM $table WHERE solr_query = '{"q": "*:*", "fq":["key:[500 TO *]", "a:1"]}' """)
->>>>>>> 4145f392
 
     //Check that the correct data got through
     val expected = generatedRows
@@ -163,13 +158,8 @@
     results.size should be(expected.size)
   }
 
-<<<<<<< HEAD
-  it should "be able to use solr optimizations " in skipIfNotDSE(conn) {
+  it should "be able to use solr optimizations " in dseOnly {
     val df = spark.sql(s"SELECT key,a,b,c FROM $table.$ks.$table WHERE key >= 500 AND a == 1")
-=======
-  it should "be able to use solr optimizations " in dseOnly {
-    val df = spark.sql(s"SELECT key,a,b,c FROM $table WHERE key >= 500 AND a == 1")
->>>>>>> 4145f392
 
     //Check that pushdown happened
     val whereClause = df.getUnderlyingCqlWhereClause()
@@ -190,13 +180,8 @@
     results.size should be(expected.size)
   }
 
-<<<<<<< HEAD
-  it should "not use solr optimizations if there is a manual optimization" in skipIfNotDSE(conn) {
+  it should "not use solr optimizations if there is a manual optimization" in dseOnly {
     val df = spark.sql(s"SELECT key,a,b,c FROM $table.$ks.$table WHERE solr_query='key:[500 TO *]' AND a == 1")
-=======
-  it should "not use solr optimizations if there is a manual optimization" in dseOnly {
-    val df = spark.sql(s"SELECT key,a,b,c FROM $table WHERE solr_query='key:[500 TO *]' AND a == 1")
->>>>>>> 4145f392
     val whereClause = df.getUnderlyingCqlWhereClause()
     whereClause.predicates.head should include("solr_query")
     val solrClause = whereClause.values.head.toString
@@ -216,13 +201,8 @@
 
   }
 
-<<<<<<< HEAD
-  it should "should choose solr clauses over clustering key clauses " in skipIfNotDSE(conn) {
+  it should "should choose solr clauses over clustering key clauses " in dseOnly {
     val df = spark.sql(s"SELECT key,a,b,c FROM $table.$ks.$table WHERE a > 2")
-=======
-  it should "should choose solr clauses over clustering key clauses " in dseOnly {
-    val df = spark.sql(s"SELECT key,a,b,c FROM $table WHERE a > 2")
->>>>>>> 4145f392
 
     //Check that pushdown happened
     val whereClause = df.getUnderlyingCqlWhereClause()
@@ -240,13 +220,8 @@
     results.size should be(expected.size)
   }
 
-<<<<<<< HEAD
-  it should "should be able to turn off solr optimization " in skipIfNotDSE(conn) {
+  it should "should be able to turn off solr optimization " in dseOnly {
     val df = spark.sql(s"SELECT key,a,b,c FROM $tableNoSolr.$ks.$table WHERE a > 2")
-=======
-  it should "should be able to turn off solr optimization " in dseOnly {
-    val df = spark.sql(s"SELECT key,a,b,c FROM $tableNoSolr WHERE a > 2")
->>>>>>> 4145f392
 
     //Check that solr pushdown didn't happened
     val whereClause = df.getUnderlyingCqlWhereClause()
@@ -449,13 +424,8 @@
     results should contain theSameElementsAs (expected)
   }
 
-<<<<<<< HEAD
-  it should "optimize a count(*) without any predicates in " in skipIfNotDSE(conn) {
+  it should "optimize a count(*) without any predicates in " in dseOnly {
     val df = spark.sql(s"SELECT COUNT(*) from $table.$ks.$table")
-=======
-  it should "optimize a count(*) without any predicates in " in dseOnly {
-    val df = spark.sql(s"SELECT COUNT(*) from $table")
->>>>>>> 4145f392
     val whereClause = df.getUnderlyingCqlWhereClause()
     val predicates = whereClause.predicates.head
     predicates should include("""solr_query = '*:*'""")
@@ -549,25 +519,15 @@
     rows.head.getAs[String]("MixEdCol") should be("world")
   }
 
-<<<<<<< HEAD
-  "Automatic Solr Optimization" should "occur when the selected amount of data is less than the threshold" in skipIfNotDSE(conn) {
+  "Automatic Solr Optimization" should "occur when the selected amount of data is less than the threshold" in dseOnly {
     val df = spark.sql(s"SELECT COUNT(*) from $tableAutoSolr.$ks.$table where key < 5")
-=======
-  "Automatic Solr Optimization" should "occur when the selected amount of data is less than the threshold" in dseOnly {
-    val df = spark.sql(s"SELECT COUNT(*) from $tableAutoSolr where key < 5")
->>>>>>> 4145f392
     val whereClause = df.getUnderlyingCqlWhereClause()
     val predicates = whereClause.predicates.head
     predicates should include("""solr_query""")
   }
 
-<<<<<<< HEAD
-  it should "not occur if the selected amount of data is greater than the threshold" in skipIfNotDSE(conn) {
+  it should "not occur if the selected amount of data is greater than the threshold" in dseOnly {
     val df = spark.sql(s"SELECT COUNT(*) from $tableAutoSolr.$ks.$table where key < 500")
-=======
-  it should "not occur if the selected amount of data is greater than the threshold" in dseOnly {
-    val df = spark.sql(s"SELECT COUNT(*) from $tableAutoSolr where key < 500")
->>>>>>> 4145f392
     val whereClause = df.getUnderlyingCqlWhereClause()
     val predicates = whereClause.predicates
     predicates shouldBe empty
