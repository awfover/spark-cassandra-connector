package com.datastax.spark.connector.embedded

import java.nio.file.Files

import org.apache.log4j.{Level, Logger}
import org.apache.spark.SparkConf

object SparkTemplate {

<<<<<<< HEAD
=======
  val DefaultParallelism = 2

  val HiveMetastoreConfig: Map[String, String] = Map (
    "spark.hadoop.hive.metastore.rawstore.impl" -> "com.datastax.bdp.hadoop.hive.metastore.CassandraHiveMetaStore",
    "spark.hadoop.cassandra.autoCreateHiveSchema" -> "true",
    "spark.hadoop.spark.enable" -> "true",
    "spark.hadoop.cassandra.connection.metaStoreColumnFamilyName" -> "sparkmetastore",
    "spark.sql.catalogImplementation" -> "hive",
    "spark.sql.warehouse.dir" -> Files.createTempDirectory("tempWarehouse").toString
  )


>>>>>>> fd2175d5
  /** Default configuration for [[org.apache.spark.SparkContext SparkContext]]. */
  private val _defaultConf = new SparkConf(true)
    .set("spark.cassandra.connection.keepAliveMS", "5000")
    .set("spark.cassandra.connection.timeoutMS", "30000")
    .set("spark.ui.showConsoleProgress", "false")
    .set("spark.ui.enabled", "false")
    .set("spark.cleaner.ttl", "3600")
    .set("spark.sql.extensions","com.datastax.spark.connector.CassandraSparkExtensions")
    .setMaster(sys.env.getOrElse("IT_TEST_SPARK_MASTER", s"local[$DefaultParallelism]"))
    .setAppName("Test")


  def defaultConf = _defaultConf.clone()

  def withoutLogging[T]( f: => T): T={
    val level = Logger.getRootLogger.getLevel
    Logger.getRootLogger.setLevel(Level.OFF)
    val ret = f
    Logger.getRootLogger.setLevel(level)
    ret
  }

}<|MERGE_RESOLUTION|>--- conflicted
+++ resolved
@@ -7,21 +7,8 @@
 
 object SparkTemplate {
 
-<<<<<<< HEAD
-=======
   val DefaultParallelism = 2
 
-  val HiveMetastoreConfig: Map[String, String] = Map (
-    "spark.hadoop.hive.metastore.rawstore.impl" -> "com.datastax.bdp.hadoop.hive.metastore.CassandraHiveMetaStore",
-    "spark.hadoop.cassandra.autoCreateHiveSchema" -> "true",
-    "spark.hadoop.spark.enable" -> "true",
-    "spark.hadoop.cassandra.connection.metaStoreColumnFamilyName" -> "sparkmetastore",
-    "spark.sql.catalogImplementation" -> "hive",
-    "spark.sql.warehouse.dir" -> Files.createTempDirectory("tempWarehouse").toString
-  )
-
-
->>>>>>> fd2175d5
   /** Default configuration for [[org.apache.spark.SparkContext SparkContext]]. */
   private val _defaultConf = new SparkConf(true)
     .set("spark.cassandra.connection.keepAliveMS", "5000")
