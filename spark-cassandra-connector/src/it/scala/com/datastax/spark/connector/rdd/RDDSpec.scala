package com.datastax.spark.connector.rdd

import java.lang.{Long => JLong}

import scala.concurrent.Future

import com.datastax.spark.connector._
import com.datastax.spark.connector.cql.CassandraConnector
import com.datastax.spark.connector.embedded.SparkTemplate._
import com.datastax.spark.connector.rdd.partitioner.EndpointPartition

case class KVRow(key: Int)

case class KVWithOptionRow(key: Option[Int])

case class FullRow(key: Int, group: Long, value: String)

case class NotWholePartKey(pk1: Int)

case class MissingClustering(pk1: Int, pk2: Int, pk3: Int, cc2: Int)

case class MissingClustering2(pk1: Int, pk2: Int, pk3: Int, cc3: Int, cc1: Int)

case class MissingClustering3(pk1: Int, pk2: Int, pk3: Int, cc1: Int, cc3: Int)

case class DataCol(pk1: Int, pk2: Int, pk3: Int, d1: Int)

class RDDSpec extends SparkCassandraITFlatSpecBase {

  useCassandraConfig(Seq("cassandra-default.yaml.template"))
  useSparkConf(defaultConf.set("spark.cassandra.input.consistency.level", "ONE"))

  val conn = CassandraConnector(defaultConf)
  val tableName = "key_value"
  val otherTable = "other_table"
  val wideTable = "wide_table"
  val manyColsTable = "many_cols_table"
  val keys = 0 to 200
  val total = 0 to 10000

  conn.withSessionDo { session =>
    createKeyspace(session)

    awaitAll(
      Future {
        session.execute(
          s"""
             |CREATE TABLE $ks.$tableName (
             |  key INT,
             |  group BIGINT,
             |  value TEXT,
             |  PRIMARY KEY (key, group)
             |)""".stripMargin)
        (for (value <- total) yield
          session.executeAsync(
            s"""INSERT INTO $ks.$tableName (key, group, value) VALUES (?, ?, ?)""",
            value: Integer,
            (value * 100).toLong: JLong,
            value.toString)
          ).par.foreach(_.getUninterruptibly)
      },

      Future {
        session.execute(
          s"""
             |CREATE TABLE $ks.$otherTable (key INT, group BIGINT,  PRIMARY KEY (key))
             |""".stripMargin)
        (for (value <- keys) yield
          session.executeAsync(
            s"""INSERT INTO $ks.$otherTable (key, group) VALUES (?, ?)""",
            value: Integer,
            (value * 100).toLong: JLong)
          ).par.foreach(_.getUninterruptibly)
      },

      Future {
        session.execute(
          s"""
             |CREATE TABLE $ks.$wideTable (
             |  key INT,
             |  group BIGINT,
             |  value TEXT,
             |  PRIMARY KEY (key, group)
             |)""".stripMargin)
        (for (value <- keys; cconeValue <- value * 100 until value * 100 + 5) yield
          session.executeAsync(
            s"""INSERT INTO $ks.$wideTable (key, group, value) VALUES (?, ?, ?)""",
            value: Integer,
            cconeValue.toLong: JLong,
            value.toString)
          ).par.foreach(_.getUninterruptibly)
      },

      Future {
        session.execute(
          s"""
             |CREATE TABLE $ks.$manyColsTable (
             |  pk1 int,
             |  pk2 int,
             |  pk3 int,
             |  cc1 int,
             |  cc2 int,
             |  cc3 int,
             |  cc4 int,
             |  d1 int,
             |  PRIMARY KEY ((pk1, pk2, pk3), cc1, cc2, cc3, cc4)
             |)""".stripMargin)
      }
    )
  }

  def checkLeftSide[T, S](leftSideSource: Array[T], result: Array[(T, S)]) = {
    markup("Checking LeftSide")
    val leftSideResults = result.map(_._1)
    for (element <- leftSideSource) {
      leftSideResults should contain(element)
    }
  }

  def checkArrayCassandraRow[T](result: Array[(T, CassandraRow)]) = {
    markup("Checking RightSide Join Results")
    result.length should be(keys.length)
    for (key <- keys) {
      val sorted_result = result.map(_._2).sortBy(_.getInt(0))
      sorted_result(key).getInt("key") should be(key)
      sorted_result(key).getLong("group") should be(key * 100)
      sorted_result(key).getString("value") should be(key.toString)
    }
  }

  def checkArrayTuple[T](result: Array[(T, (Int, Long, String))]) = {
    markup("Checking RightSide Join Results")
    result.length should be(keys.length)
    for (key <- keys) {
      val sorted_result = result.map(_._2).sortBy(_._1)
      sorted_result(key)._1 should be(key)
      sorted_result(key)._2 should be(key * 100)
      sorted_result(key)._3 should be(key.toString)
    }
  }

  def checkArrayFullRow[T](result: Array[(T, FullRow)]) = {
    markup("Checking RightSide Join Results")
    result.length should be(keys.length)
    for (key <- keys) {
      val sorted_result = result.map(_._2).sortBy(_.key)
      sorted_result(key).key should be(key)
      sorted_result(key).group should be(key * 100)
      sorted_result(key).value should be(key.toString)
    }
  }

  "A Tuple RDD specifying partition keys" should "be joinable with Cassandra" in {
    val source = sc.parallelize(keys).map(Tuple1(_))
    val someCass = source.joinWithCassandraTable(ks, tableName)
    val result = someCass.collect
    val leftSide = source.collect
    checkArrayCassandraRow(result)
    checkLeftSide(leftSide, result)
  }

  it should "be retreivable as a tuple from Cassandra" in {
    val source = sc.parallelize(keys).map(Tuple1(_))
    val someCass = source.joinWithCassandraTable[(Int, Long, String)](ks, tableName)
    val result = someCass.collect
    val leftSide = source.collect
    checkArrayTuple(result)
    checkLeftSide(leftSide, result)
  }

  it should "be retreivable as a case class from cassandra" in {
    val source = sc.parallelize(keys).map(Tuple1(_))
    val someCass = source.joinWithCassandraTable[FullRow](ks, tableName)
    val result = someCass.collect
    val leftSide = source.collect
    checkArrayFullRow(result)
    checkLeftSide(leftSide, result)
  }

  it should "be repartitionable" in {
    val source = sc.parallelize(keys).map(Tuple1(_))
    val repart = source.repartitionByCassandraReplica(ks, tableName, 10)
    repart.partitions.length should be(conn.hosts.size * 10)
    val someCass = repart.joinWithCassandraTable(ks, tableName)
    someCass.partitions.foreach {
      case e: EndpointPartition =>
        conn.hosts should contain(e.endpoints.head)
      case _ =>
        fail("Unable to get endpoints on repartitioned RDD, This means preferred locations will be broken")
    }
    val result = someCass.collect
    checkArrayCassandraRow(result)
  }

  "A case-class RDD specifying partition keys" should "be retrievable from Cassandra" in {
    val source = sc.parallelize(keys).map(x => new KVRow(x))
    val someCass = source.joinWithCassandraTable(ks, tableName)
    val result = someCass.collect
    val leftSide = source.collect
    checkArrayCassandraRow(result)
    checkLeftSide(leftSide, result)
  }

  it should "be retreivable as a tuple from Cassandra" in {
    val source = sc.parallelize(keys).map(x => new KVRow(x))
    val someCass = source.joinWithCassandraTable[(Int, Long, String)](ks, tableName)
    val result = someCass.collect
    val leftSide = source.collect
    checkArrayTuple(result)
    checkLeftSide(leftSide, result)
  }

  it should "be retreivable as a case class from cassandra" in {
    val source = sc.parallelize(keys).map(x => new KVRow(x))
    val someCass = source.joinWithCassandraTable[FullRow](ks, tableName)
    val result = someCass.collect
    val leftSide = source.collect
    checkArrayFullRow(result)
    checkLeftSide(leftSide, result)
  }

  it should "be repartitionable" in {
    val source = sc.parallelize(keys).map(x => new KVRow(x))
    val repart = source.repartitionByCassandraReplica(ks, tableName, 10)
    repart.partitions.length should be(conn.hosts.size * 10)
    val someCass = repart.joinWithCassandraTable(ks, tableName)
    someCass.partitions.foreach {
      case e: EndpointPartition =>
        conn.hosts should contain(e.endpoints.head)
      case _ =>
        fail("Unable to get endpoints on repartitioned RDD, This means preferred locations will be broken")
    }
    val result = someCass.collect
    checkArrayCassandraRow(result)
  }

<<<<<<< HEAD
  it should "throw a meaningful exception if partition column is null when joining with Cassandra table" in withoutLogging {
=======
  it should "work with both limit and order clauses SPARKC-433" in {
    val source = sc.parallelize(keys).map(x => new KVRow(x))
    val someCass = source.joinWithCassandraTable(ks, tableName).limit(1).withAscOrder
    val result = someCass.collect
    checkArrayCassandraRow(result)
  }

  it should "throw a meaningful exception if partition column is null when joining with Cassandra table" in withoutLogging{
>>>>>>> 6e928606
    val source = sc.parallelize(keys).map(x ⇒ new KVWithOptionRow(None))
    val ex = the[Exception] thrownBy source.joinWithCassandraTable[(Int, Long, String)](ks, tableName).collect()
    ex.getMessage.toLowerCase should include("invalid null value")
    ex.getMessage.toLowerCase should include("key")
  }

  it should "throw a meaningful exception if partition column is null when repartitioning by replica" in withoutLogging {
    val source = sc.parallelize(keys).map(x ⇒ (None: Option[Int], x * 100: Long))
    val ex = the[Exception] thrownBy source.repartitionByCassandraReplica(ks, tableName, 10).collect()
    ex.getMessage should include("Invalid null value for key column key")
  }

  it should "throw a meaningful exception if partition column is null when saving" in withoutLogging {
    val source = sc.parallelize(keys).map(x ⇒ (None: Option[Int], x * 100: Long, ""))
    val ex = the[Exception] thrownBy source.saveToCassandra(ks, tableName)
    ex.getMessage should include("Invalid null value for key column key")
  }

  "A Tuple RDD specifying partitioning keys and clustering keys " should "be retrievable from Cassandra" in {
    val source = sc.parallelize(keys).map(x => (x, x * 100: Long))
    val someCass = source.joinWithCassandraTable(ks, tableName)
    val result = someCass.collect
    val leftSide = source.collect
    checkArrayCassandraRow(result)
    checkLeftSide(leftSide, result)
  }

  it should "be retreivable as a tuple from Cassandra" in {
    val source = sc.parallelize(keys).map(x => (x, x * 100: Long))
    val someCass = source.joinWithCassandraTable[(Int, Long, String)](ks, tableName)
    val result = someCass.collect
    val leftSide = source.collect
    checkArrayTuple(result)
    checkLeftSide(leftSide, result)
  }

  it should "be retreivable as a case class from cassandra" in {
    val source = sc.parallelize(keys).map(x => (x, x * 100: Long))
    val someCass = source.joinWithCassandraTable[FullRow](ks, tableName)
    val result = someCass.collect
    val leftSide = source.collect
    checkArrayFullRow(result)
    checkLeftSide(leftSide, result)
  }

  it should "be repartitionable" in {
    val source = sc.parallelize(keys).map(x => (x, x * 100: Long))
    val repart = source.repartitionByCassandraReplica(ks, tableName, 10)
    repart.partitions.length should be(conn.hosts.size * 10)
    val someCass = repart.joinWithCassandraTable(ks, tableName)
    someCass.partitions.foreach {
      case e: EndpointPartition =>
        conn.hosts should contain(e.endpoints.head)
      case _ =>
        fail("Unable to get endpoints on repartitioned RDD, This means preferred locations will be broken")
    }
    val result = someCass.collect
    checkArrayCassandraRow(result)
  }

  it should "use the ReadConf from the SparkContext by default" in {
    val source = sc.parallelize(keys).map(x => (x, x * 100: Long))
    val someCass = source.joinWithCassandraTable[FullRow](ks, tableName)
    someCass.readConf.consistencyLevel should be (com.datastax.driver.core.ConsistencyLevel.ONE)
  }

  it should "be joinable on both partitioning key and clustering key" in {
    val source = sc.parallelize(keys).map(x => (x, x * 100))
    val someCass = source.joinWithCassandraTable(ks, wideTable, joinColumns = SomeColumns("key", "group"))
    val result = someCass.collect
    val leftSide = source.collect
    checkArrayCassandraRow(result)
    checkLeftSide(leftSide, result)
  }

  it should "be joinable on both partitioning key and clustering key using on" in {
    val source = sc.parallelize(keys).map(x => (x, x * 100))
    val someCass = source.joinWithCassandraTable(ks, wideTable).on(SomeColumns("key", "group"))
    val result = someCass.collect
    val leftSide = source.collect
    checkArrayCassandraRow(result)
    checkLeftSide(leftSide, result)
  }

  it should "be able to be limited" in {
    val source = sc.parallelize(keys).map(x => KVRow(x))
    val someCass = source.joinWithCassandraTable(ks, wideTable).on(SomeColumns("key")).limit(3)
    val result = someCass.collect
    result should have size (3 * keys.length)
  }

  it should "have be able to be counted" in {
    val source = sc.parallelize(keys).map(x => (x, x * 100))
    val someCass = source.joinWithCassandraTable(ks, wideTable).on(SomeColumns("key", "group")).cassandraCount()
    someCass should be(201)

  }

  "A CassandraRDD " should "be joinable with Cassandra" in {
    val source = sc.cassandraTable(ks, otherTable)
    val someCass = source.joinWithCassandraTable(ks, tableName)
    val result = someCass.collect
    val leftSide = source.collect
    checkArrayCassandraRow(result)
    checkLeftSide(leftSide, result)
  }

  it should "be retreivable as a tuple from Cassandra" in {
    val source = sc.cassandraTable(ks, otherTable)
    val someCass = source.joinWithCassandraTable[(Int, Long, String)](ks, tableName)
    val result = someCass.collect
    val leftSide = source.collect
    checkArrayTuple(result)
    checkLeftSide(leftSide, result)
  }

  it should "be retreivable as a case class from cassandra" in {
    val source = sc.cassandraTable(ks, otherTable)
    val someCass = source.joinWithCassandraTable[FullRow](ks, tableName)
    val result = someCass.collect
    val leftSide = source.collect
    checkArrayFullRow(result)
    checkLeftSide(leftSide, result)
  }

  it should " be retreivable without repartitioning" in {
    val someCass = sc.cassandraTable(ks, otherTable).joinWithCassandraTable(ks, tableName)
    someCass.toDebugString should not contain "ShuffledRDD"
    val result = someCass.collect
    checkArrayCassandraRow(result)
  }

  it should "be repartitionable" in {
    val source = sc.cassandraTable(ks, otherTable)
    val repart = source.repartitionByCassandraReplica(ks, tableName, 10)
    repart.partitions.length should be(conn.hosts.size * 10)
    val someCass = repart.joinWithCassandraTable(ks, tableName)
    someCass.partitions.foreach {
      case e: EndpointPartition =>
        conn.hosts should contain(e.endpoints.head)
      case _ =>
        fail("Unable to get endpoints on repartitioned RDD, This means preferred locations will be broken")
    }
    val result = someCass.collect
    checkArrayCassandraRow(result)
  }

  "A Joined CassandraRDD " should " support select clauses " in {
    val someCass = sc.cassandraTable(ks, otherTable).joinWithCassandraTable(ks, tableName).select("value")
    val results = someCass.collect.map(_._2).map(_.getInt("value")).sorted
    results should be(keys.toArray)
  }

  it should " support where clauses" in {
    val someCass = sc.parallelize(keys).map(x => new KVRow(x)).joinWithCassandraTable(ks, tableName).where("group >= 500")
    val results = someCass.collect.map(_._2)
    results should have length keys.count(_ >= 5)
  }

  it should " support parametrized where clauses" in {
    val someCass = sc.parallelize(keys).map(x => new KVRow(x)).joinWithCassandraTable(ks, tableName).where("group >= ?", 500L)
    val results = someCass.collect.map(_._2)
    results should have length keys.count(_ >= 5)
  }

  it should " throw an exception if using a where on a column that is specified by the join" in {
    val exc = intercept[IllegalArgumentException] {
      val someCass = sc.parallelize(keys).map(x => (x, x * 100L))
        .joinWithCassandraTable(ks, tableName)
        .where("group >= ?", 500L)
        .on(SomeColumns("key", "group"))
      val results = someCass.collect.map(_._2)
      results should have length keys.count(_ >= 5)
    }
  }

  it should " throw an exception if using a where on a column that is a part of the Partition key" in {
    val exc = intercept[IllegalArgumentException] {
      val someCass = sc.parallelize(keys)
        .map(x => new KVRow(x))
        .joinWithCassandraTable(ks, tableName)
        .where("key = 200")
        .collect()
    }
  }

  it should " throw an exception if you don't have all Partition Keys available" in {
    intercept[IllegalArgumentException] {
      val someCass = sc.parallelize(keys)
        .map(x => new NotWholePartKey(x))
        .joinWithCassandraTable(ks, manyColsTable)
        .collect()
    }
  }

  it should " throw an exception if you try to join on later clustering columns without earlier ones" in {
    intercept[IllegalArgumentException] {
      val someCass = sc.parallelize(keys)
        .map(x => new MissingClustering(x, x, x, x))
        .joinWithCassandraTable(ks, manyColsTable)
        .on(SomeColumns("pk1", "pk2", "pk3", "cc2"))
        .collect()
    }
  }

  it should " throw an exception if you try to join on later clustering columns without earlier ones even when out of order" in {
    intercept[IllegalArgumentException] {
      val someCass = sc.parallelize(keys)
        .map(x => new MissingClustering2(x, x, x, x, x))
        .joinWithCassandraTable(ks, manyColsTable)
        .on(SomeColumns("pk1", "pk2", "pk3", "cc3", "cc1"))
        .collect()
    }
  }

  it should " throw an exception if you try to join on later clustering columns without earlier ones even when reversed" in {
    intercept[IllegalArgumentException] {
      val someCass = sc.parallelize(keys)
        .map(x => new MissingClustering3(x, x, x, x, x))
        .joinWithCassandraTable(ks, manyColsTable)
        .on(SomeColumns("pk1", "pk2", "pk3", "cc1", "cc3"))
        .collect()
    }
  }

  it should " throw an exception if you try to join with a data column" in {
    intercept[IllegalArgumentException] {
      val someCass = sc.parallelize(keys)
        .map(x => new DataCol(x, x, x, x))
        .joinWithCassandraTable(ks, manyColsTable)
        .on(SomeColumns("pk1", "pk2", "pk3", "d1")).collect()
    }
  }

  it should "allow to use empty RDD on undefined table" in {
    val result = sc.parallelize(keys)
      .joinWithCassandraTable("unknown_ks", "unknown_table")
      .toEmptyCassandraRDD
      .collect()
    result should have length 0
  }

  it should "allow to use empty RDD on defined table" in {
    val result = sc.parallelize(keys)
      .joinWithCassandraTable(ks, manyColsTable)
      .toEmptyCassandraRDD
      .collect()
    result should have length 0
  }

  it should " be lazy and not throw an exception if the table is not found at initializaiton time" in {
    val someCass = sc.parallelize(keys).map(x => new DataCol(x, x, x, x)).joinWithCassandraTable("unknown_keyspace", "unknown_table")
  }


}<|MERGE_RESOLUTION|>--- conflicted
+++ resolved
@@ -234,9 +234,6 @@
     checkArrayCassandraRow(result)
   }
 
-<<<<<<< HEAD
-  it should "throw a meaningful exception if partition column is null when joining with Cassandra table" in withoutLogging {
-=======
   it should "work with both limit and order clauses SPARKC-433" in {
     val source = sc.parallelize(keys).map(x => new KVRow(x))
     val someCass = source.joinWithCassandraTable(ks, tableName).limit(1).withAscOrder
@@ -244,8 +241,7 @@
     checkArrayCassandraRow(result)
   }
 
-  it should "throw a meaningful exception if partition column is null when joining with Cassandra table" in withoutLogging{
->>>>>>> 6e928606
+  it should "throw a meaningful exception if partition column is null when joining with Cassandra table" in withoutLogging {
     val source = sc.parallelize(keys).map(x ⇒ new KVWithOptionRow(None))
     val ex = the[Exception] thrownBy source.joinWithCassandraTable[(Int, Long, String)](ks, tableName).collect()
     ex.getMessage.toLowerCase should include("invalid null value")
