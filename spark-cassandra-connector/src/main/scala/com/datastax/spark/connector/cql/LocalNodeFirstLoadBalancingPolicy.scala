package com.datastax.spark.connector.cql

import java.net.{InetAddress, NetworkInterface}
import java.nio.ByteBuffer
import java.util.{Collection => JCollection, Iterator => JIterator}

import scala.collection.JavaConversions._
import scala.util.Random

import com.datastax.driver.core._
import com.datastax.driver.core.policies.LoadBalancingPolicy
<<<<<<< HEAD
=======
import com.datastax.spark.connector.util.Logging
>>>>>>> 78b14350

import com.datastax.spark.connector.util.Logging

/** Selects local node first and then nodes in local DC in random order. Never selects nodes from other DCs.
  * For writes, if a statement has a routing key set, this LBP is token aware - it prefers the nodes which
  * are replicas of the computed token to the other nodes. */
class LocalNodeFirstLoadBalancingPolicy(contactPoints: Set[InetAddress], localDC: Option[String] = None,
                                        shuffleReplicas: Boolean = true) extends LoadBalancingPolicy with Logging {

  import LocalNodeFirstLoadBalancingPolicy._

  private var nodes = Set.empty[Host]
  private var dcToUse = ""
  private val random = new Random
  private var clusterMetadata: Metadata = _

  override def distance(host: Host): HostDistance =
    if (host.getDatacenter == dcToUse) {
      sameDCHostDistance(host)
    } else {
      // this insures we keep remote hosts out of our list entirely, even when we get notified of newly joined nodes
      HostDistance.IGNORED
    }

  override def init(cluster: Cluster, hosts: JCollection[Host]) {
    nodes = hosts.toSet
    // use explicitly set DC if available, otherwise see if all contact points have same DC
    // if so, use that DC; if not, throw an error
    dcToUse = localDC.getOrElse(determineDataCenter(contactPoints, nodes))
    clusterMetadata = cluster.getMetadata
  }

  private def tokenUnawareQueryPlan(query: String, statement: Statement): JIterator[Host] = {
    sortNodesByStatusAndProximity(dcToUse, nodes).iterator
  }

  private def findReplicas(keyspace: String, partitionKey: ByteBuffer): Set[Host] = {
    clusterMetadata.getReplicas(Metadata.quote(keyspace), partitionKey).toSet
      .filter(host => host.isUp && distance(host) != HostDistance.IGNORED)
  }

  private def tokenAwareQueryPlan(keyspace: String, statement: Statement): JIterator[Host] = {
    assert(keyspace != null)
    assert(statement.getRoutingKey(ProtocolVersion.NEWEST_SUPPORTED, CodecRegistry.DEFAULT_INSTANCE) != null)

    val replicas = findReplicas(keyspace,
      statement.getRoutingKey(ProtocolVersion.NEWEST_SUPPORTED, CodecRegistry.DEFAULT_INSTANCE))
    val (localReplica, otherReplicas) = replicas.partition(isLocalHost)
    lazy val maybeShuffled = if (shuffleReplicas) random.shuffle(otherReplicas.toIndexedSeq) else otherReplicas

    lazy val otherHosts = tokenUnawareQueryPlan(keyspace, statement).toIterator
      .filter(host => !replicas.contains(host) && distance(host) != HostDistance.IGNORED)

    (localReplica.iterator #:: maybeShuffled.iterator #:: otherHosts #:: Stream.empty).flatten.iterator
  }

  override def newQueryPlan(loggedKeyspace: String, statement: Statement): JIterator[Host] = {
    val keyspace = if (statement.getKeyspace == null) loggedKeyspace else statement.getKeyspace

    if (statement.getRoutingKey(ProtocolVersion.NEWEST_SUPPORTED, CodecRegistry.DEFAULT_INSTANCE) == null || keyspace == null)
      tokenUnawareQueryPlan(keyspace, statement)
    else
      tokenAwareQueryPlan(keyspace, statement)
  }
  
  override def onAdd(host: Host) {
    // The added host might be a "better" version of a host already in the set.
    // The nodes added in the init call don't have DC and rack set.
    // Therefore we want to really replace the object now, to get full information on DC:
    nodes -= host
    nodes += host
    logInfo(s"Added host ${host.getAddress.getHostAddress} (${host.getDatacenter})")
  }
  override def onRemove(host: Host) {
    nodes -= host
    logInfo(s"Removed host ${host.getAddress.getHostAddress} (${host.getDatacenter})")
  }

  override def close() = { }
  override def onUp(host: Host) = { }
  override def onDown(host: Host) = { }

  private def sameDCHostDistance(host: Host) =
    if (isLocalHost(host))
      HostDistance.LOCAL
    else
      HostDistance.REMOTE

  private def dcs(hosts: Set[Host]) =
    hosts.filter(_.getDatacenter != null).map(_.getDatacenter).toSet
}

object LocalNodeFirstLoadBalancingPolicy {

  private val random = new Random

  private val localAddresses =
    NetworkInterface.getNetworkInterfaces.flatMap(_.getInetAddresses).toSet

  /** Returns true if given host is local host */
  def isLocalHost(host: Host): Boolean = {
    val hostAddress = host.getAddress
    hostAddress.isLoopbackAddress || localAddresses.contains(hostAddress)
  }

  /** Sorts nodes in the following order:
    * 1. local node in a given DC
    * 2. live nodes in a given DC
    * 3. the rest of nodes in a given DC
    *
    * Nodes within a group are ordered randomly. Nodes from other DCs are not included. */
  def sortNodesByStatusAndProximity(dc: String, hostsToSort: Set[Host]): Seq[Host] = {
    val grouped = hostsToSort.groupBy {
      case host if host.getDatacenter != dc => None
      case host if !host.isUp => Some(2)
      case host if !isLocalHost(host) => Some(1)
      case _ => Some(0)
    } - None

    grouped.toSeq.sortBy(_._1.get).flatMap {
      case (_, hosts) => random.shuffle(hosts).toSeq
    }
  }

  /** Returns a common data center name of the given contact points.
    *
    * For each contact point there must be a [[Host]] in `allHosts` collection in order to determine its data center
    * name. If contact points belong to more than a single data center, an [[IllegalArgumentException]] is thrown.
    */
  def determineDataCenter(contactPoints: Set[InetAddress], allHosts: Set[Host]): String = {
    val dcs = allHosts
      .filter(host => contactPoints.contains(host.getAddress))
      .flatMap(host => Option(host.getDatacenter))
    assert(dcs.nonEmpty, "There are no contact points in the given set of hosts")
    require(dcs.size == 1, s"Contact points contain multiple data centers: ${dcs.mkString(", ")}")
    dcs.head
  }

}<|MERGE_RESOLUTION|>--- conflicted
+++ resolved
@@ -4,17 +4,12 @@
 import java.nio.ByteBuffer
 import java.util.{Collection => JCollection, Iterator => JIterator}
 
+import com.datastax.driver.core._
+import com.datastax.driver.core.policies.LoadBalancingPolicy
+import com.datastax.spark.connector.util.Logging
+
 import scala.collection.JavaConversions._
 import scala.util.Random
-
-import com.datastax.driver.core._
-import com.datastax.driver.core.policies.LoadBalancingPolicy
-<<<<<<< HEAD
-=======
-import com.datastax.spark.connector.util.Logging
->>>>>>> 78b14350
-
-import com.datastax.spark.connector.util.Logging
 
 /** Selects local node first and then nodes in local DC in random order. Never selects nodes from other DCs.
   * For writes, if a statement has a routing key set, this LBP is token aware - it prefers the nodes which
