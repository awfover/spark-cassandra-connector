--- conflicted
+++ resolved
@@ -4,25 +4,11 @@
 import java.net.InetAddress
 
 import scala.collection.JavaConversions._
-<<<<<<< HEAD
 
 import org.apache.spark.SparkConf
 
 import com.datastax.driver.core.{Cluster, Host, Session}
 import com.datastax.spark.connector.util.Logging
-
-=======
-import scala.util.control.NonFatal
-
-import org.apache.cassandra.thrift.Cassandra
-import org.apache.spark.{Logging, SparkConf}
-import org.apache.thrift.protocol.TBinaryProtocol
-import org.apache.thrift.transport.TTransport
-
-import com.datastax.driver.core.policies._
-import com.datastax.driver.core.{Cluster, Host, Session}
-import com.datastax.spark.connector.util.IOUtils
->>>>>>> 67c524b9
 
 
 /** Provides and manages connections to Cassandra.
@@ -136,28 +122,13 @@
 
   /** Opens a Thrift client to the given host. Don't use it unless you really know what you are doing. */
   def createThriftClient(host: InetAddress): CassandraClientProxy = {
-<<<<<<< HEAD
     try {
       logDebug(s"Attempting to open thrift connection to Cassandra at ${host.getHostAddress}:$rpcPort")
       val (client, transport) = conf.connectionFactory.createThriftClient(conf, host)
-=======
-    var transport: TTransport = null
-    try {
-      logDebug(s"Attempting to open thrift connection to Cassandra at ${host.getHostAddress}:$rpcPort")
-      val transportFactory = conf.authConf.transportFactory
-      transport = transportFactory.openTransport(host.getHostAddress, rpcPort)
-      val client = new Cassandra.Client(new TBinaryProtocol.Factory().getProtocol(transport))
-      conf.authConf.configureThriftClient(client)
->>>>>>> 67c524b9
       CassandraClientProxy.wrap(client, transport)
     }
     catch {
       case e: Throwable =>
-<<<<<<< HEAD
-=======
-        if (transport != null)
-          transport.close()
->>>>>>> 67c524b9
         throw new IOException(
           s"Failed to open thrift connection to Cassandra at ${host.getHostAddress}:$rpcPort", e)
     }
@@ -192,20 +163,7 @@
   private def createSession(conf: CassandraConnectorConf): Session = {
     lazy val endpointsStr = conf.hosts.map(_.getHostAddress).mkString("{", ", ", "}") + ":" + conf.nativePort
     logDebug(s"Attempting to open native connection to Cassandra at $endpointsStr")
-<<<<<<< HEAD
     val cluster = conf.connectionFactory.createCluster(conf)
-=======
-    val cluster =
-      Cluster.builder()
-        .addContactPoints(conf.hosts.toSeq: _*)
-        .withPort(conf.nativePort)
-        .withRetryPolicy(new MultipleRetryPolicy(retryCount))
-        .withReconnectionPolicy(new ExponentialReconnectionPolicy(minReconnectionDelay, maxReconnectionDelay))
-        .withLoadBalancingPolicy(new LocalNodeFirstLoadBalancingPolicy(conf.hosts))
-        .withAuthProvider(conf.authConf.authProvider)
-        .build()
-
->>>>>>> 67c524b9
     try {
       val clusterName = cluster.getMetadata.getClusterName
       logInfo(s"Connected to Cassandra cluster: $clusterName")
