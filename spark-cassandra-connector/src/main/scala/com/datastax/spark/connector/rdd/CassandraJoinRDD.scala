package com.datastax.spark.connector.rdd

import org.apache.spark.metrics.InputMetricsUpdater

import com.datastax.driver.core.{ResultSet, Session}
import com.datastax.spark.connector._
import com.datastax.spark.connector.cql._
import com.datastax.spark.connector.rdd.reader._
import com.datastax.spark.connector.util.CqlWhereParser.{EqPredicate, InListPredicate, InPredicate, RangePredicate}
import com.datastax.spark.connector.util.{CountingIterator, CqlWhereParser}
import com.datastax.spark.connector.writer._
import com.datastax.spark.connector.util.Quote._
import org.apache.spark.rdd.RDD
import org.apache.spark.{Partition, TaskContext}

import scala.reflect.ClassTag

import com.google.common.util.concurrent.{FutureCallback, Futures, SettableFuture}

/**
 * An [[org.apache.spark.rdd.RDD RDD]] that will do a selecting join between `left` RDD and the specified
 * Cassandra Table This will perform individual selects to retrieve the rows from Cassandra and will take
 * advantage of RDDs that have been partitioned with the
 * [[com.datastax.spark.connector.rdd.partitioner.ReplicaPartitioner]]
 *
 * @tparam L item type on the left side of the join (any RDD)
 * @tparam R item type on the right side of the join (fetched from Cassandra)
 */
class CassandraJoinRDD[L, R] private[connector](
    left: RDD[L],
    val keyspaceName: String,
    val tableName: String,
    val connector: CassandraConnector,
    val columnNames: ColumnSelector = AllColumns,
    val joinColumns: ColumnSelector = PartitionKeyColumns,
    val where: CqlWhereClause = CqlWhereClause.empty,
    val limit: Option[Long] = None,
    val clusteringOrder: Option[ClusteringOrder] = None,
    val readConf: ReadConf = ReadConf(),
    manualRowReader: Option[RowReader[R]] = None,
    manualRowWriter: Option[RowWriter[L]] = None)(
  implicit
    val leftClassTag: ClassTag[L],
    val rightClassTag: ClassTag[R],
    @transient val rowWriterFactory: RowWriterFactory[L],
    @transient val rowReaderFactory: RowReaderFactory[R])
  extends CassandraRDD[(L, R)](left.sparkContext, left.dependencies)
  with CassandraTableRowReaderProvider[R] {

  override type Self = CassandraJoinRDD[L, R]

  override protected val classTag = rightClassTag

  override lazy val rowReader: RowReader[R] = manualRowReader match {
    case Some(rr) => rr
    case None => rowReaderFactory.rowReader (tableDef, columnNames.selectFrom (tableDef) )
  }

  override protected def copy(
    columnNames: ColumnSelector = columnNames,
    where: CqlWhereClause = where,
    limit: Option[Long] = limit,
    clusteringOrder: Option[ClusteringOrder] = None,
    readConf: ReadConf = readConf,
    connector: CassandraConnector = connector): Self = {

    new CassandraJoinRDD[L, R](
      left = left,
      keyspaceName = keyspaceName,
      tableName = tableName,
      connector = connector,
      columnNames = columnNames,
      joinColumns = joinColumns,
      where = where,
      limit = limit,
      clusteringOrder = clusteringOrder,
      readConf = readConf)
  }

  lazy val joinColumnNames: Seq[ColumnRef] = joinColumns match {
    case AllColumns => throw new IllegalArgumentException(
      "Unable to join against all columns in a Cassandra Table. Only primary key columns allowed.")
    case PartitionKeyColumns =>
      tableDef.partitionKey.map(col => col.columnName: ColumnRef)
    case SomeColumns(cs @ _*) =>
      checkColumnsExistence(cs)
      cs.map {
        case c: ColumnRef => c
        case _ => throw new IllegalArgumentException(
          "Unable to join against unnamed columns. No CQL Functions allowed.")
      }
  }

  override def cassandraCount(): Long = {
    columnNames match {
      case SomeColumns(_) =>
        logWarning("You are about to count rows but an explicit projection has been specified.")
      case _ =>
    }

    val counts =
      new CassandraJoinRDD[L, Long](
        left = left,
        connector = connector,
        keyspaceName = keyspaceName,
        tableName = tableName,
        columnNames = SomeColumns(RowCountRef),
        joinColumns = joinColumns,
        where = where,
        limit = limit,
        clusteringOrder = clusteringOrder,
        readConf= readConf)

    counts.map(_._2).reduce(_ + _)
  }

  /** This method will create the RowWriter required before the RDD is serialized.
    * This is called during getPartitions */
  protected def checkValidJoin(): Seq[ColumnRef] = {
    val partitionKeyColumnNames = tableDef.partitionKey.map(_.columnName).toSet
    val primaryKeyColumnNames = tableDef.primaryKey.map(_.columnName).toSet
    val colNames = joinColumnNames.map(_.columnName).toSet

    // Initialize RowWriter and Query to be used for accessing Cassandra
    rowWriter.columnNames
    singleKeyCqlQuery.length

    def checkSingleColumn(column: ColumnRef): Unit = {
      require(
        primaryKeyColumnNames.contains(column.columnName),
        s"Can't pushdown join on column $column because it is not part of the PRIMARY KEY")
    }

    // Make sure we have all of the clustering indexes between the 0th position and the max requested
    // in the join:
    val chosenClusteringColumns = tableDef.clusteringColumns
      .filter(cc => colNames.contains(cc.columnName))
    if (!tableDef.clusteringColumns.startsWith(chosenClusteringColumns)) {
      val maxCol = chosenClusteringColumns.last
      val maxIndex = maxCol.componentIndex.get
      val requiredColumns = tableDef.clusteringColumns.takeWhile(_.componentIndex.get <= maxIndex)
      val missingColumns = requiredColumns.toSet -- chosenClusteringColumns.toSet
      throw new IllegalArgumentException(
        s"Can't pushdown join on column $maxCol without also specifying [ $missingColumns ]")
    }
    val missingPartitionKeys = partitionKeyColumnNames -- colNames
    require(
      missingPartitionKeys.isEmpty,
      s"Can't join without the full partition key. Missing: [ $missingPartitionKeys ]")

    joinColumnNames.foreach(checkSingleColumn)
    joinColumnNames
  }

  lazy val rowWriter = manualRowWriter match {
    case Some(rowWriter) => rowWriter
    case None => implicitly[RowWriterFactory[L]].rowWriter (tableDef, joinColumnNames.toIndexedSeq)
  }

  def on(joinColumns: ColumnSelector): CassandraJoinRDD[L, R] = {
    new CassandraJoinRDD[L, R](
      left = left,
      connector = connector,
      keyspaceName = keyspaceName,
      tableName = tableName,
      columnNames = columnNames,
      joinColumns = joinColumns,
      where = where,
      limit = limit,
      clusteringOrder = clusteringOrder,
      readConf = readConf)
  }

  //We need to make sure we get selectedColumnRefs before serialization so that our RowReader is
  //built
  lazy val singleKeyCqlQuery: (String) = {
    val whereClauses = where.predicates.flatMap(CqlWhereParser.parse)
    val joinColumns = joinColumnNames.map(_.columnName)
    val joinColumnPredicates = whereClauses.collect {
      case EqPredicate(c, _) if joinColumns.contains(c) => c
      case InPredicate(c) if joinColumns.contains(c) => c
      case InListPredicate(c, _) if joinColumns.contains(c) => c
      case RangePredicate(c, _, _) if joinColumns.contains(c) => c
    }.toSet

    require(
      joinColumnPredicates.isEmpty,
      s"""Columns specified in both the join on clause and the where clause.
         |Partition key columns are always part of the join clause.
         |Columns in both: ${joinColumnPredicates.mkString(", ")}""".stripMargin
    )

    logDebug("Generating Single Key Query Prepared Statement String")
    logDebug(s"SelectedColumns : $selectedColumnRefs -- JoinColumnNames : $joinColumnNames")
    val columns = selectedColumnRefs.map(_.cql).mkString(", ")
    val joinWhere = joinColumnNames.map(_.columnName).map(name => s"${quote(name)} = :$name")
    val limitClause = limit.map(limit => s"LIMIT $limit").getOrElse("")
    val orderBy = clusteringOrder.map(_.toCql(tableDef)).getOrElse("")
    val filter = (where.predicates ++ joinWhere).mkString(" AND ")
    val quotedKeyspaceName = quote(keyspaceName)
    val quotedTableName = quote(tableName)
    val query =
      s"SELECT $columns " +
        s"FROM $quotedKeyspaceName.$quotedTableName " +
        s"WHERE $filter $limitClause $orderBy"
    logDebug(s"Query : $query")
    query
  }

  private[rdd] def boundStatementBuilder(session: Session): BoundStatementBuilder[L] = {
    implicit val pv = protocolVersion(session)
    val stmt = session.prepare(singleKeyCqlQuery).setConsistencyLevel(consistencyLevel)
    new BoundStatementBuilder[L](rowWriter, stmt, pv, where.values)
  }

  /**
   * When computing a CassandraPartitionKeyRDD the data is selected via single CQL statements
   * from the specified C* Keyspace and Table. This will be preformed on whatever data is
   * available in the previous RDD in the chain.
   */
  override def compute(split: Partition, context: TaskContext): Iterator[(L, R)] = {
    val session = connector.openSession()
<<<<<<< HEAD
    val stmt = session.prepare(singleKeyCqlQuery).setConsistencyLevel(consistencyLevel)
    val bsb = new BoundStatementBuilder[L](rowWriter, stmt, where.values)
=======
    val bsb = boundStatementBuilder(session)
>>>>>>> 41e4b009
    val metricsUpdater = InputMetricsUpdater(context, readConf)
    val rowIterator = fetchIterator(session, bsb, left.iterator(split, context))
    val countingIterator = new CountingIterator(rowIterator, limit)

    context.addTaskCompletionListener { (context) =>
      val duration = metricsUpdater.finish() / 1000000000d
      logDebug(
        f"Fetched ${countingIterator.count} rows " +
          f"from $keyspaceName.$tableName " +
          f"for partition ${split.index} in $duration%.3f s.")
      session.close()
    }
    countingIterator
  }

  private[rdd] def fetchIterator(
    session: Session,
    bsb: BoundStatementBuilder[L],
    leftIterator: Iterator[L]): Iterator[(L, R)] = {
    val columnNamesArray = selectedColumnRefs.map(_.selectedAs).toArray
<<<<<<< HEAD
    for (leftSide <- lastIt;
         rightSide <- {
           val rs = session.execute(bsb.bind(leftSide))
           val iterator = new PrefetchingResultSetIterator(rs, fetchSize)
           iterator.map(rowReader.read(_, columnNamesArray))
         }) yield (leftSide, rightSide)
=======
    val rateLimiter = new RateLimiter(
      readConf.throughputJoinQueryPerSec, readConf.throughputJoinQueryPerSec)
    implicit val pv = protocolVersion(session)

    def pairWithRight(left: L): SettableFuture[Iterator[(L, R)]] = {
      val resultFuture = SettableFuture.create[Iterator[(L, R)]]
      val leftSide = Iterator.continually(left)

      val queryFuture = session.executeAsync(bsb.bind(left))
      Futures.addCallback(queryFuture, new FutureCallback[ResultSet] {
        def onSuccess(rs: ResultSet) {
          val resultSet = new PrefetchingResultSetIterator(rs, fetchSize)
          val rightSide = resultSet.map(rowReader.read(_, columnNamesArray))
          resultFuture.set(leftSide.zip(rightSide))
        }
        def onFailure(throwable: Throwable) {
          resultFuture.setException(throwable)
        }
      })
      resultFuture
    }
    val queryFutures = leftIterator.map(left => {
      rateLimiter.maybeSleep(1)
      pairWithRight(left)
    }).toList
    queryFutures.iterator.flatMap(_.get)
>>>>>>> 41e4b009
  }

  override protected def getPartitions: Array[Partition] = {
    verify()
    checkValidJoin()
    left.partitions
  }

  override def getPreferredLocations(split: Partition): Seq[String] = left.preferredLocations(split)

  override def toEmptyCassandraRDD: EmptyCassandraRDD[(L, R)] =
    new EmptyCassandraRDD[(L, R)](
      sc = left.sparkContext,
      keyspaceName = keyspaceName,
      tableName = tableName,
      columnNames = columnNames,
      where = where,
      limit = limit,
      clusteringOrder = clusteringOrder,
      readConf = readConf)

  /**
   * Turns this CassandraJoinRDD into a factory for converting other RDD's after being serialized
   * This method is for streaming operations as it allows us to Serialize a template JoinRDD
   * and the use that serializable template in the DStream closure. This gives us a fully serializable
   * joinWithCassandra operation
   */
  private[connector] def applyToRDD( left:RDD[L]): CassandraJoinRDD[L,R] =  {
    new CassandraJoinRDD[L,R](
      left,
      keyspaceName,
      tableName,
      connector,
      columnNames,
      joinColumns,
      where,
      limit,
      clusteringOrder,
      readConf,
      Some(rowReader),
      Some(rowWriter)
    )
  }
}<|MERGE_RESOLUTION|>--- conflicted
+++ resolved
@@ -208,24 +208,18 @@
   }
 
   private[rdd] def boundStatementBuilder(session: Session): BoundStatementBuilder[L] = {
-    implicit val pv = protocolVersion(session)
     val stmt = session.prepare(singleKeyCqlQuery).setConsistencyLevel(consistencyLevel)
-    new BoundStatementBuilder[L](rowWriter, stmt, pv, where.values)
+    new BoundStatementBuilder[L](rowWriter, stmt, where.values)
   }
 
   /**
-   * When computing a CassandraPartitionKeyRDD the data is selected via single CQL statements
-   * from the specified C* Keyspace and Table. This will be preformed on whatever data is
-   * available in the previous RDD in the chain.
-   */
+    * When computing a CassandraPartitionKeyRDD the data is selected via single CQL statements
+    * from the specified C* Keyspace and Table. This will be preformed on whatever data is
+    * available in the previous RDD in the chain.
+    */
   override def compute(split: Partition, context: TaskContext): Iterator[(L, R)] = {
     val session = connector.openSession()
-<<<<<<< HEAD
-    val stmt = session.prepare(singleKeyCqlQuery).setConsistencyLevel(consistencyLevel)
-    val bsb = new BoundStatementBuilder[L](rowWriter, stmt, where.values)
-=======
     val bsb = boundStatementBuilder(session)
->>>>>>> 41e4b009
     val metricsUpdater = InputMetricsUpdater(context, readConf)
     val rowIterator = fetchIterator(session, bsb, left.iterator(split, context))
     val countingIterator = new CountingIterator(rowIterator, limit)
@@ -246,17 +240,8 @@
     bsb: BoundStatementBuilder[L],
     leftIterator: Iterator[L]): Iterator[(L, R)] = {
     val columnNamesArray = selectedColumnRefs.map(_.selectedAs).toArray
-<<<<<<< HEAD
-    for (leftSide <- lastIt;
-         rightSide <- {
-           val rs = session.execute(bsb.bind(leftSide))
-           val iterator = new PrefetchingResultSetIterator(rs, fetchSize)
-           iterator.map(rowReader.read(_, columnNamesArray))
-         }) yield (leftSide, rightSide)
-=======
     val rateLimiter = new RateLimiter(
       readConf.throughputJoinQueryPerSec, readConf.throughputJoinQueryPerSec)
-    implicit val pv = protocolVersion(session)
 
     def pairWithRight(left: L): SettableFuture[Iterator[(L, R)]] = {
       val resultFuture = SettableFuture.create[Iterator[(L, R)]]
@@ -280,7 +265,6 @@
       pairWithRight(left)
     }).toList
     queryFutures.iterator.flatMap(_.get)
->>>>>>> 41e4b009
   }
 
   override protected def getPartitions: Array[Partition] = {
