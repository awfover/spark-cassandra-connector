--- conflicted
+++ resolved
@@ -24,12 +24,14 @@
    * Saves the data from [[org.apache.spark.rdd.RDD RDD]] to a Cassandra table. Uses the specified column names.
    * @see [[com.datastax.spark.connector.writer.WritableToCassandra]]
    */
-  def saveToCassandra(keyspaceName: String,
-                      tableName: String,
-                      columns: ColumnSelector = AllColumns,
-                      writeConf: WriteConf = WriteConf.fromSparkConf(sparkContext.getConf))
-                     (implicit connector: CassandraConnector = CassandraConnector(sparkContext.getConf),
-                      rwf: RowWriterFactory[T]): Unit = {
+  def saveToCassandra(
+    keyspaceName: String,
+    tableName: String,
+    columns: ColumnSelector = AllColumns,
+    writeConf: WriteConf = WriteConf.fromSparkConf(sparkContext.getConf))(
+  implicit
+    connector: CassandraConnector = CassandraConnector(sparkContext.getConf),
+    rwf: RowWriterFactory[T]): Unit = {
 
     val writer = TableWriter(connector, keyspaceName, tableName, columns, writeConf)
     rdd.sparkContext.runJob(rdd, writer.write _)
@@ -52,11 +54,13 @@
    * @param rwf factory for obtaining the row writer to be used to extract column values
    *            from items of the [[org.apache.spark.rdd.RDD RDD]]
    */
-  def saveAsCassandraTableEx(table: TableDef,
-                             columns: ColumnSelector = AllColumns,
-                             writeConf: WriteConf = WriteConf.fromSparkConf(sparkContext.getConf))
-                            (implicit connector: CassandraConnector = CassandraConnector(sparkContext.getConf),
-                             rwf: RowWriterFactory[T]): Unit = {
+  def saveAsCassandraTableEx(
+    table: TableDef,
+    columns: ColumnSelector = AllColumns,
+    writeConf: WriteConf = WriteConf.fromSparkConf(sparkContext.getConf))(
+  implicit
+    connector: CassandraConnector = CassandraConnector(sparkContext.getConf),
+    rwf: RowWriterFactory[T]): Unit = {
 
     connector.withSessionDo(session => session.execute(table.cql))
     saveToCassandra(table.keyspaceName, table.tableName, columns, writeConf)
@@ -78,13 +82,15 @@
    *            from items of the [[org.apache.spark.rdd.RDD RDD]]
    * @param columnMapper a column mapper determining the definition of the table
    */
-  def saveAsCassandraTable(keyspaceName: String,
-                           tableName: String,
-                           columns: ColumnSelector = AllColumns,
-                           writeConf: WriteConf = WriteConf.fromSparkConf(sparkContext.getConf))
-                          (implicit connector: CassandraConnector = CassandraConnector(sparkContext.getConf),
-                           rwf: RowWriterFactory[T],
-                           columnMapper: ColumnMapper[T]): Unit = {
+  def saveAsCassandraTable(
+    keyspaceName: String,
+    tableName: String,
+    columns: ColumnSelector = AllColumns,
+    writeConf: WriteConf = WriteConf.fromSparkConf(sparkContext.getConf))(
+  implicit
+    connector: CassandraConnector = CassandraConnector(sparkContext.getConf),
+    rwf: RowWriterFactory[T],
+    columnMapper: ColumnMapper[T]): Unit = {
 
     val table = TableDef.fromType[T](keyspaceName, tableName)
     saveAsCassandraTableEx(table, columns, writeConf)
@@ -120,30 +126,30 @@
    * val someCass = source.joinWithCassandraTable(keyspace, wideTable).on(SomeColumns("key", "group"))
    * }}}
    **/
-  def joinWithCassandraTable[R](keyspaceName: String, tableName: String,
-                                selectedColumns: ColumnSelector = AllColumns,
-                                joinColumns: ColumnSelector = PartitionKeyColumns)
-                               (implicit connector: CassandraConnector = CassandraConnector(sparkContext.getConf),
-                                newType: ClassTag[R], rrf: RowReaderFactory[R], ev: ValidRDDType[R],
-                                currentType: ClassTag[T], rwf: RowWriterFactory[T]): CassandraJoinRDD[T, R] = {
+  def joinWithCassandraTable[R](
+    keyspaceName: String,
+    tableName: String,
+    selectedColumns: ColumnSelector = AllColumns,
+    joinColumns: ColumnSelector = PartitionKeyColumns)(
+  implicit
+    connector: CassandraConnector = CassandraConnector(sparkContext.getConf),
+    newType: ClassTag[R],
+    rrf: RowReaderFactory[R],
+    ev: ValidRDDType[R],
+    currentType: ClassTag[T],
+    rwf: RowWriterFactory[T]): CassandraJoinRDD[T, R] = {
+
     new CassandraJoinRDD[T, R](rdd, keyspaceName, tableName, connector, columnNames = selectedColumns, joinColumns = joinColumns)
   }
 
 
   /**
-   * Repartitions the data (via a shuffle) based upon the replication of the given `keyspaceName` and `tableName`. 
+   * Repartitions the data (via a shuffle) based upon the replication of the given `keyspaceName` and `tableName`.
    * Calling this method before using joinWithCassandraTable will ensure that requests will be coordinator
    * local. `partitionsPerHost` Controls the number of Spark Partitions that will be created in this repartitioning
    * event.
    * The calling RDD must have rows that can be converted into the partition key of the given Cassandra Table.
    **/
-<<<<<<< HEAD
-  def repartitionByCassandraReplica(keyspaceName: String, tableName: String, partitionsPerHost: Int = 10)
-                                   (implicit connector: CassandraConnector = CassandraConnector(sparkContext.getConf),
-                                    currentType: ClassTag[T], rwf: RowWriterFactory[T]) = {
-    val part = new ReplicaPartitioner(partitionsPerHost, connector)
-    val repart = rdd.keyByCassandraReplica(keyspaceName, tableName).partitionBy(part)
-=======
   def repartitionByCassandraReplica(
     keyspaceName: String,
     tableName: String,
@@ -180,7 +186,6 @@
 
     val part = new ReplicaPartitioner(partitionsPerHost, connector)
     val repart = rdd.keyByCassandraReplica(replicaLocator).partitionBy(part)
->>>>>>> 81f83805
     val output = repart.mapPartitions(_.map(_._2), preservesPartitioning = true)
     new CassandraPartitionedRDD[T](output, keyspaceName, tableName)
   }
@@ -191,12 +196,6 @@
    * of the data specified by that row.
    * The calling RDD must have rows that can be converted into the partition key of the given Cassandra Table.
    */
-<<<<<<< HEAD
-  def keyByCassandraReplica(keyspaceName: String, tableName: String)
-                           (implicit connector: CassandraConnector = CassandraConnector(sparkContext.getConf),
-                            currentType: ClassTag[T], rwf: RowWriterFactory[T]): RDD[(Set[InetAddress], T)] = {
-    val converter = ReplicaMapper[T](connector, keyspaceName, tableName)
-=======
   def keyByCassandraReplica(
     keyspaceName: String,
     tableName: String,
@@ -219,7 +218,6 @@
   implicit
     connector: CassandraConnector,
     currentType: ClassTag[T]): RDD[(Set[InetAddress], T)] = {
->>>>>>> 81f83805
     rdd.mapPartitions(primaryKey =>
       replicaLocator.keyByReplicas(primaryKey)
     )
